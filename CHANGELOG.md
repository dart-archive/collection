## 1.19.0-wip

- Adds `shuffled` to `IterableExtension`.
- Shuffle `IterableExtension.sample` results.
- Fix `mergeSort` when the runtime iterable generic is a subtype of the static
  generic.
<<<<<<< HEAD
- Deprecate `whereNotNull()` from `IterableNullableExtension`. Use `nonNulls`
  instead - this is an equivalent extension available in Dart core since
  version 3.0.
=======
- `CanonicalizedMap`: added constructor `fromEntries`.
>>>>>>> 9e441f15
- Require Dart `^3.1.0`
- Mark "mixin" classes as `mixin`.
- Deprecate `transitiveClosure`. Consider using `package:graphs`.

## 1.18.0

- `CanonicalizedMap`:
  - Added methods:
    - `copy`: copies an instance without recalculating the canonical values of the keys.
    - `toMap`: creates a `Map<K,V>` (with the original key values).
    - `toMapOfCanonicalKeys`: creates a `Map<C,V>` (with the canonicalized keys).
- Fixes bugs in `ListSlice.slice` and `ListExtensions.slice`.
- Update to `package:lints` 2.0.1.

## 1.17.2

* Accept Dart SDK versions above 3.0.

## 1.17.1

* Require Dart 2.18.
* Improve docs for `splitAfter` and `splitBefore`.

## 1.17.0

* Add `Iterable.elementAtOrNull` and `List.elementAtOrNull` extension methods.
* Add a top-level `lastBy()` function that converts an `Iterable` to a `Map` by
  grouping its elements using a function, keeping the last element for each
  computed key. Also available as an extension method on `Iterable`.

## 1.16.0

* Add an `Iterable.slices` extension method.
* Add `BoolList` class for space-efficient lists of boolean values.
* Use a stable sort algorithm in the `IterableExtension.sortedBy` method.
* Add `min`, `max`, `minOrNull` and `maxOrNull` getters to
  `IterableDoubleExtension`, `IterableNumberExtension` and
  `IterableIntegerExtension`
* Change `UnorderedIterableEquality` and `SetEquality` to implement `Equality`
  with a non-nullable generic to allows assignment to variables with that type.
  Assignment to `Equality` with a nullable type is still allowed because of
  covariance. The `equals` and `hash` methods continue to accept nullable
  arguments.
* Enable the `avoid_dynamic_calls` lint.

## 1.15.0

* Stable release for null safety.

## 1.15.0-nullsafety.5

* Fix typo in extension method `expandIndexed`.
* Update sdk constraints to `>=2.12.0-0 <3.0.0` based on beta release
  guidelines.

## 1.15.0-nullsafety.4

* Allow prerelease versions of the `2.12.x` sdk.

* Remove the unusable setter `UnionSetController.set=`. This was mistakenly
  added to the public API but could never be called.

* Add extra optional `Random` argument to `shuffle`.

* Add a large number of extension methods on `Iterable` and `List` types,
  and on a few other types.
  These either provide easy access to the operations from `algorithms.dart`,
  or provide convenience variants of existing `Iterable` and `List` methods
  like `singleWhereOrNull` or `forEachIndexed`.

## 1.15.0-nullsafety.3

* Allow 2.10 stable and 2.11.0 dev SDK versions.
* Add `toUnorderedList` method on `PriorityQueue`.
* Make `HeapPriorityQueue`'s `remove` and `contains` methods
  use `==` for equality checks.
  Previously used `comparison(a, b) == 0` as criteria, but it's possible
  to have multiple elements with the same priority in a queue, so that
  could remove the wrong element.
  Still requires that objects that are `==` also have the same priority.

## 1.15.0-nullsafety.2

Update for the 2.10 dev sdk.

## 1.15.0-nullsafety.1

* Allow the <=2.9.10 stable sdks.

## 1.15.0-nullsafety

Pre-release for the null safety migration of this package.

Note that `1.15.0` may not be the final stable null safety release version,
we reserve the right to release it as a `2.0.0` breaking change.

This release will be pinned to only allow pre-release sdk versions starting
from `2.9.0-dev.18.0`, which is the first version where this package will
appear in the null safety allow list.

## 1.14.13

* Deprecate `mapMap`. The Map interface has a `map` call and map literals can
  use for-loop elements which supersede this method.

## 1.14.12

* Fix `CombinedMapView.keys`, `CombinedMapView.length`,
  `CombinedMapView.forEach`, and `CombinedMapView.values` to work as specified
  and not repeat duplicate items from the maps.
  * As a result of this fix the `length` getter now must iterate all maps in
    order to remove duplicates and return an accurate length, so it is no
    longer `O(maps)`.

## 1.14.11

* Set max SDK version to `<3.0.0`.

## 1.14.10

* Fix the parameter names in overridden methods to match the source.
* Make tests Dart 2 type-safe.
* Stop depending on SDK `retype` and deprecate methods.

## 1.14.9

* Fixed bugs where `QueueList`, `MapKeySet`, and `MapValueSet` did not adhere to
  the contract laid out by `List.cast`, `Set.cast` and `Map.cast` respectively.
  The returned instances of these methods now correctly forward to the existing
  instance instead of always creating a new copy.

## 1.14.8

* Deprecated `Delegating{Name}.typed` static methods in favor of the new Dart 2
  `cast` methods. For example, `DelegatingList.typed<String>(list)` can now be
  written as `list.cast<String>()`.

## 1.14.7

* Only the Dart 2 dev SDK (`>=2.0.0-dev.22.0`) is now supported.
* Added support for all Dart 2 SDK methods that threw `UnimplementedError`.

## 1.14.6

* Make `DefaultEquality`'s `equals()` and `hash()` methods take any `Object`
  rather than objects of type `E`. This makes `const DefaultEquality<Null>()`
  usable as `Equality<E>` for any `E`, which means it can be used in a const
  context which expects `Equality<E>`.

  This makes the default arguments of various other const equality constructors
  work in strong mode.

## 1.14.5

* Fix issue with `EmptyUnmodifiableSet`'s stubs that were introduced in 1.14.4.

## 1.14.4

* Add implementation stubs of upcoming Dart 2.0 core library methods, namely
  new methods for classes that implement `Iterable`, `List`, `Map`, `Queue`,
  and `Set`.

## 1.14.3

* Fix `MapKeySet.lookup` to be a valid override in strong mode.

## 1.14.2

* Add type arguments to `SyntheticInvocation`.

## 1.14.1

* Make `Equality` implementations accept `null` as argument to `hash`.

## 1.14.0

* Add `CombinedListView`, a view of several lists concatenated together.
* Add `CombinedIterableView`, a view of several iterables concatenated together.
* Add `CombinedMapView`, a view of several maps concatenated together.

## 1.13.0

* Add `EqualityBy`

## 1.12.0

* Add `CaseInsensitiveEquality`.

* Fix bug in `equalsIgnoreAsciiCase`.

## 1.11.0

* Add `EqualityMap` and `EqualitySet` classes which use `Equality` objects for
  key and element equality, respectively.

## 1.10.1

* `Set.difference` now takes a `Set<Object>` as argument.

## 1.9.1

* Fix some documentation bugs.

## 1.9.0

* Add a top-level `stronglyConnectedComponents()` function that returns the
  strongly connected components in a directed graph.

## 1.8.0

* Add a top-level `mapMap()` function that works like `Iterable.map()` on a
  `Map`.

* Add a top-level `mergeMaps()` function that creates a new map with the
  combined contents of two existing maps.

* Add a top-level `groupBy()` function that converts an `Iterable` to a `Map` by
  grouping its elements using a function.

* Add top-level `minBy()` and `maxBy()` functions that return the minimum and
  maximum values in an `Iterable`, respectively, ordered by a derived value.

* Add a top-level `transitiveClosure()` function that returns the transitive
  closure of a directed graph.

## 1.7.0

* Add a `const UnmodifiableSetView.empty()` constructor.

## 1.6.0

* Add a `UnionSet` class that provides a view of the union of a set of sets.

* Add a `UnionSetController` class that provides a convenient way to manage the
  contents of a `UnionSet`.

* Fix another incorrectly-declared generic type.

## 1.5.1

* Fix an incorrectly-declared generic type.

## 1.5.0

* Add `DelegatingIterable.typed()`, `DelegatingList.typed()`,
  `DelegatingSet.typed()`, `DelegatingMap.typed()`, and
  `DelegatingQueue.typed()` static methods. These wrap untyped instances of
  these classes with the correct type parameter, and assert the types of values
  as they're accessed.

* Fix the types for `binarySearch()` and `lowerBound()` so they no longer
  require all arguments to be comparable.

* Add generic annotations to `insertionSort()` and `mergeSort()`.

## 1.4.1

* Fix all strong mode warnings.

## 1.4.0

* Add a `new PriorityQueue()` constructor that forwards to `new
  HeapPriorityQueue()`.

* Deprecate top-level libraries other than `package:collection/collection.dart`,
  which exports these libraries' interfaces.

## 1.3.0

* Add `lowerBound` to binary search for values that might not be present.

* Verify that the is valid for `CanonicalMap.[]`.

## 1.2.0

* Add string comparators that ignore ASCII case and sort numbers numerically.

## 1.1.3

* Fix type inconsistencies with `Map` and `Set`.

## 1.1.2

* Export `UnmodifiableMapView` from the Dart core libraries.

## 1.1.1

* Bug-fix for signatures of `isValidKey` arguments of `CanonicalizedMap`.

## 1.1.0

* Add a `QueueList` class that implements both `Queue` and `List`.

## 0.9.4

* Add a `CanonicalizedMap` class that canonicalizes its keys to provide a custom
  equality relation.

## 0.9.3+1

* Fix all analyzer hints.

## 0.9.3

* Add a `MapKeySet` class that exposes an unmodifiable `Set` view of a `Map`'s
  keys.

* Add a `MapValueSet` class that takes a function from values to keys and uses
  it to expose a `Set` view of a `Map`'s values.<|MERGE_RESOLUTION|>--- conflicted
+++ resolved
@@ -4,16 +4,13 @@
 - Shuffle `IterableExtension.sample` results.
 - Fix `mergeSort` when the runtime iterable generic is a subtype of the static
   generic.
-<<<<<<< HEAD
+- `CanonicalizedMap`: added constructor `fromEntries`.
+- Mark "mixin" classes as `mixin`.
+- Deprecate `transitiveClosure`. Consider using `package:graphs`.
 - Deprecate `whereNotNull()` from `IterableNullableExtension`. Use `nonNulls`
   instead - this is an equivalent extension available in Dart core since
   version 3.0.
-=======
-- `CanonicalizedMap`: added constructor `fromEntries`.
->>>>>>> 9e441f15
 - Require Dart `^3.1.0`
-- Mark "mixin" classes as `mixin`.
-- Deprecate `transitiveClosure`. Consider using `package:graphs`.
 
 ## 1.18.0
 
