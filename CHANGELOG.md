<<<<<<< HEAD
## 1.15.0-nullsafety.2

Update for the 2.10 dev sdk.

## 1.15.0-nullsafety.1-dev
=======
## 1.15.0-nullsafety.1

* Allow the <=2.9.10 stable sdks.
>>>>>>> 652b4321

## 1.15.0-nullsafety

Pre-release for the null safety migration of this package.

Note that `1.15.0` may not be the final stable null safety release version,
we reserve the right to release it as a `2.0.0` breaking change.

This release will be pinned to only allow pre-release sdk versions starting
from `2.9.0-dev.18.0`, which is the first version where this package will
appear in the null safety allow list.

## 1.14.13

* Deprecate `mapMap`. The Map interface has a `map` call and map literals can
  use for-loop elements which supersede this method.

## 1.14.12

* Fix `CombinedMapView.keys`, `CombinedMapView.length`,
  `CombinedMapView.forEach`, and `CombinedMapView.values` to work as specified
  and not repeat duplicate items from the maps.
  * As a result of this fix the `length` getter now must iterate all maps in
    order to remove duplicates and return an accurate length, so it is no
    longer `O(maps)`.

## 1.14.11

* Set max SDK version to `<3.0.0`.

## 1.14.10

* Fix the parameter names in overridden methods to match the source.
* Make tests Dart 2 type-safe.
* Stop depending on SDK `retype` and deprecate methods.

## 1.14.9

* Fixed bugs where `QueueList`, `MapKeySet`, and `MapValueSet` did not adhere to
  the contract laid out by `List.cast`, `Set.cast` and `Map.cast` respectively.
  The returned instances of these methods now correctly forward to the existing
  instance instead of always creating a new copy.

## 1.14.8

* Deprecated `Delegating{Name}.typed` static methods in favor of the new Dart 2
  `cast` methods. For example, `DelegatingList.typed<String>(list)` can now be
  written as `list.cast<String>()`.

## 1.14.7

* Only the Dart 2 dev SDK (`>=2.0.0-dev.22.0`) is now supported.
* Added support for all Dart 2 SDK methods that threw `UnimplementedError`.

## 1.14.6

* Make `DefaultEquality`'s `equals()` and `hash()` methods take any `Object`
  rather than objects of type `E`. This makes `const DefaultEquality<Null>()`
  usable as `Equality<E>` for any `E`, which means it can be used in a const
  context which expects `Equality<E>`.

  This makes the default arguments of various other const equality constructors
  work in strong mode.

## 1.14.5

* Fix issue with `EmptyUnmodifiableSet`'s stubs that were introduced in 1.14.4.

## 1.14.4

* Add implementation stubs of upcoming Dart 2.0 core library methods, namely
  new methods for classes that implement `Iterable`, `List`, `Map`, `Queue`,
  and `Set`.

## 1.14.3

* Fix `MapKeySet.lookup` to be a valid override in strong mode.

## 1.14.2

* Add type arguments to `SyntheticInvocation`.

## 1.14.1

* Make `Equality` implementations accept `null` as argument to `hash`.

## 1.14.0

* Add `CombinedListView`, a view of several lists concatenated together.
* Add `CombinedIterableView`, a view of several iterables concatenated together.
* Add `CombinedMapView`, a view of several maps concatenated together.

## 1.13.0

* Add `EqualityBy`

## 1.12.0

* Add `CaseInsensitiveEquality`.

* Fix bug in `equalsIgnoreAsciiCase`.

## 1.11.0

* Add `EqualityMap` and `EqualitySet` classes which use `Equality` objects for
  key and element equality, respectively.

## 1.10.1

* `Set.difference` now takes a `Set<Object>` as argument.

## 1.9.1

* Fix some documentation bugs.

## 1.9.0

* Add a top-level `stronglyConnectedComponents()` function that returns the
  strongly connected components in a directed graph.

## 1.8.0

* Add a top-level `mapMap()` function that works like `Iterable.map()` on a
  `Map`.

* Add a top-level `mergeMaps()` function that creates a new map with the
  combined contents of two existing maps.

* Add a top-level `groupBy()` function that converts an `Iterable` to a `Map` by
  grouping its elements using a function.

* Add top-level `minBy()` and `maxBy()` functions that return the minimum and
  maximum values in an `Iterable`, respectively, ordered by a derived value.

* Add a top-level `transitiveClosure()` function that returns the transitive
  closure of a directed graph.

## 1.7.0

* Add a `const UnmodifiableSetView.empty()` constructor.

## 1.6.0

* Add a `UnionSet` class that provides a view of the union of a set of sets.

* Add a `UnionSetController` class that provides a convenient way to manage the
  contents of a `UnionSet`.

* Fix another incorrectly-declared generic type.

## 1.5.1

* Fix an incorrectly-declared generic type.

## 1.5.0

* Add `DelegatingIterable.typed()`, `DelegatingList.typed()`,
  `DelegatingSet.typed()`, `DelegatingMap.typed()`, and
  `DelegatingQueue.typed()` static methods. These wrap untyped instances of
  these classes with the correct type parameter, and assert the types of values
  as they're accessed.

* Fix the types for `binarySearch()` and `lowerBound()` so they no longer
  require all arguments to be comparable.

* Add generic annotations to `insertionSort()` and `mergeSort()`.

## 1.4.1

* Fix all strong mode warnings.

## 1.4.0

* Add a `new PriorityQueue()` constructor that forwards to `new
  HeapPriorityQueue()`.

* Deprecate top-level libraries other than `package:collection/collection.dart`,
  which exports these libraries' interfaces.

## 1.3.0

* Add `lowerBound` to binary search for values that might not be present.

* Verify that the is valid for `CanonicalMap.[]`.

## 1.2.0

* Add string comparators that ignore ASCII case and sort numbers numerically.

## 1.1.3

* Fix type inconsistencies with `Map` and `Set`.

## 1.1.2

* Export `UnmodifiableMapView` from the Dart core libraries.

## 1.1.1

* Bug-fix for signatures of `isValidKey` arguments of `CanonicalizedMap`.

## 1.1.0

* Add a `QueueList` class that implements both `Queue` and `List`.

## 0.9.4

* Add a `CanonicalizedMap` class that canonicalizes its keys to provide a custom
  equality relation.

## 0.9.3+1

* Fix all analyzer hints.

## 0.9.3

* Add a `MapKeySet` class that exposes an unmodifiable `Set` view of a `Map`'s
  keys.

* Add a `MapValueSet` class that takes a function from values to keys and uses
  it to expose a `Set` view of a `Map`'s values.<|MERGE_RESOLUTION|>--- conflicted
+++ resolved
@@ -1,14 +1,10 @@
-<<<<<<< HEAD
 ## 1.15.0-nullsafety.2
 
 Update for the 2.10 dev sdk.
 
-## 1.15.0-nullsafety.1-dev
-=======
 ## 1.15.0-nullsafety.1
 
 * Allow the <=2.9.10 stable sdks.
->>>>>>> 652b4321
 
 ## 1.15.0-nullsafety
 
