--- conflicted
+++ resolved
@@ -1,13 +1,15 @@
-<<<<<<< HEAD
-## 1.10.0
+## 1.11.0
 
 * Add `EqualityMap` and `EqualitySet` classes which use `Equality` objects for
   key and element equality, respectively.
-=======
-## 1.9.2
+
+## 1.10.1
+
+* Support the latest dev version of the SDK.
+
+## 1.10.0
 
 * `Set.difference` now takes a `Set<Object>` as argument.
->>>>>>> c1f88100
 
 ## 1.9.1
 
