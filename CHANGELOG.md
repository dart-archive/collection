<<<<<<< HEAD
## 1.12.1

* Require SDK `>=1.21.0` instead of a `dev` release
=======
## 1.13.0

* Add `EqualityBy`
>>>>>>> 81cdb8f3

## 1.12.0

* Add `CaseInsensitiveEquality`.

* Fix bug in `equalsIgnoreAsciiCase`.

## 1.11.0

* Add `EqualityMap` and `EqualitySet` classes which use `Equality` objects for
  key and element equality, respectively.

## 1.10.1

* `Set.difference` now takes a `Set<Object>` as argument.

## 1.9.1

* Fix some documentation bugs.

## 1.9.0

* Add a top-level `stronglyConnectedComponents()` function that returns the
  strongly connected components in a directed graph.

## 1.8.0

* Add a top-level `mapMap()` function that works like `Iterable.map()` on a
  `Map`.

* Add a top-level `mergeMaps()` function that creates a new map with the
  combined contents of two existing maps.

* Add a top-level `groupBy()` function that converts an `Iterable` to a `Map` by
  grouping its elements using a function.

* Add top-level `minBy()` and `maxBy()` functions that return the minimum and
  maximum values in an `Iterable`, respectively, ordered by a derived value.

* Add a top-level `transitiveClosure()` function that returns the transitive
  closure of a directed graph.

## 1.7.0

* Add a `const UnmodifiableSetView.empty()` constructor.

## 1.6.0

* Add a `UnionSet` class that provides a view of the union of a set of sets.

* Add a `UnionSetController` class that provides a convenient way to manage the
  contents of a `UnionSet`.

* Fix another incorrectly-declared generic type.

## 1.5.1

* Fix an incorrectly-declared generic type.

## 1.5.0

* Add `DelegatingIterable.typed()`, `DelegatingList.typed()`,
  `DelegatingSet.typed()`, `DelegatingMap.typed()`, and
  `DelegatingQueue.typed()` static methods. These wrap untyped instances of
  these classes with the correct type parameter, and assert the types of values
  as they're accessed.

* Fix the types for `binarySearch()` and `lowerBound()` so they no longer
  require all arguments to be comparable.

* Add generic annotations to `insertionSort()` and `mergeSort()`.

## 1.4.1

* Fix all strong mode warnings.

## 1.4.0

* Add a `new PriorityQueue()` constructor that forwards to `new
  HeapPriorityQueue()`.

* Deprecate top-level libraries other than `package:collection/collection.dart`,
  which exports these libraries' interfaces.

## 1.3.0

* Add `lowerBound` to binary search for values that might not be present.

* Verify that the is valid for `CanonicalMap.[]`.

## 1.2.0

* Add string comparators that ignore ASCII case and sort numbers numerically.

## 1.1.3

* Fix type inconsistencies with `Map` and `Set`.

## 1.1.2

* Export `UnmodifiableMapView` from the Dart core libraries.

## 1.1.1

* Bug-fix for signatures of `isValidKey` arguments of `CanonicalizedMap`.

## 1.1.0

* Add a `QueueList` class that implements both `Queue` and `List`.

## 0.9.4

* Add a `CanonicalizedMap` class that canonicalizes its keys to provide a custom
  equality relation.

## 0.9.3+1

* Fix all analyzer hints.

## 0.9.3

* Add a `MapKeySet` class that exposes an unmodifiable `Set` view of a `Map`'s
  keys.

* Add a `MapValueSet` class that takes a function from values to keys and uses
  it to expose a `Set` view of a `Map`'s values.<|MERGE_RESOLUTION|>--- conflicted
+++ resolved
@@ -1,12 +1,10 @@
-<<<<<<< HEAD
-## 1.12.1
+## 1.13.1
 
 * Require SDK `>=1.21.0` instead of a `dev` release
-=======
+
 ## 1.13.0
 
 * Add `EqualityBy`
->>>>>>> 81cdb8f3
 
 ## 1.12.0
 
