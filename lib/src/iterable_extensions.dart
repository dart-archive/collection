--- conflicted
+++ resolved
@@ -354,7 +354,6 @@
     return null;
   }
 
-<<<<<<< HEAD
   /// The [index]th element, or `null` if there is no such element.
   ///
   /// Returns the element at position [index] of this iterable,
@@ -365,13 +364,12 @@
   ///
   /// The [index] must not be negative.
   T? elementAtOrNull(int index) => skip(index).firstOrNull;
-=======
+
   /// Associates the elements in [this] by the value returned by [key].
   ///
   /// Returns a map from keys computed by [key] to the last value for which [key]
   /// returns that key.
   Map<K, T> lastBy<K>(K Function(T) key) => functions.lastBy(this, key);
->>>>>>> f9b433df
 
   /// Groups elements by [keyOf] then folds the elements in each group.
   ///
