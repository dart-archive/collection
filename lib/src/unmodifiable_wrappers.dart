// Copyright (c) 2013, the Dart project authors.  Please see the AUTHORS file
// for details. All rights reserved. Use of this source code is governed by a
// BSD-style license that can be found in the LICENSE file.

export "dart:collection" show UnmodifiableListView, UnmodifiableMapView;

import 'wrappers.dart';

/// A fixed-length list.
///
/// A `NonGrowableListView` contains a [List] object and ensures that
/// its length does not change.
/// Methods that would change the length of the list,
/// such as [add] and [remove], throw an [UnsupportedError].
/// All other methods work directly on the underlying list.
///
/// This class _does_ allow changes to the contents of the wrapped list.
/// You can, for example, [sort] the list.
/// Permitted operations defer to the wrapped list.
class NonGrowableListView<E> extends DelegatingList<E>
                             with NonGrowableListMixin<E> {
  NonGrowableListView(List<E> listBase) : super(listBase);
}

/// Mixin class that implements a throwing version of all list operations that
/// change the List's length.
abstract class NonGrowableListMixin<E> implements List<E> {
  static final _error = new UnsupportedError(
      "Cannot change the length of a fixed-length list");


<<<<<<< HEAD
  /**
   * Throws an [UnsupportedError];
   * operations that change the length of the list are disallowed.
   */
  void set length(int newLength)  {
    throw _error;
  }

  /**
   * Throws an [UnsupportedError];
   * operations that change the length of the list are disallowed.
   */
  bool add(E value)  {
    throw _error;
  }

  /**
   * Throws an [UnsupportedError];
   * operations that change the length of the list are disallowed.
   */
  void addAll(Iterable<E> iterable)  {
    throw _error;
  }

  /**
   * Throws an [UnsupportedError];
   * operations that change the length of the list are disallowed.
   */
  void insert(int index, E element)  {
    throw _error;
  }

  /**
   * Throws an [UnsupportedError];
   * operations that change the length of the list are disallowed.
   */
  void insertAll(int index, Iterable<E> iterable)  {
    throw _error;
  }

  /**
   * Throws an [UnsupportedError];
   * operations that change the length of the list are disallowed.
   */
  bool remove(Object value)  {
    throw _error;
  }

  /**
   * Throws an [UnsupportedError];
   * operations that change the length of the list are disallowed.
   */
  E removeAt(int index)  {
    throw _error;
  }

  /**
   * Throws an [UnsupportedError];
   * operations that change the length of the list are disallowed.
   */
  E removeLast()  {
    throw _error;
  }

  /**
   * Throws an [UnsupportedError];
   * operations that change the length of the list are disallowed.
   */
  void removeWhere(bool test(E element))  {
    throw _error;
  }

  /**
   * Throws an [UnsupportedError];
   * operations that change the length of the list are disallowed.
   */
  void retainWhere(bool test(E element))  {
    throw _error;
  }

  /**
   * Throws an [UnsupportedError];
   * operations that change the length of the list are disallowed.
   */
  void removeRange(int start, int end)  {
    throw _error;
  }

  /**
   * Throws an [UnsupportedError];
   * operations that change the length of the list are disallowed.
   */
  void replaceRange(int start, int end, Iterable<E> iterable)  {
    throw _error;
  }

  /**
   * Throws an [UnsupportedError];
   * operations that change the length of the list are disallowed.
   */
  void clear()  {
    throw _error;
  }
=======
  /// Throws an [UnsupportedError];
  /// operations that change the length of the list are disallowed.
  void set length(int newLength) => _throw();

  /// Throws an [UnsupportedError];
  /// operations that change the length of the list are disallowed.
  bool add(E value) => _throw();

  /// Throws an [UnsupportedError];
  /// operations that change the length of the list are disallowed.
  void addAll(Iterable<E> iterable) => _throw();

  /// Throws an [UnsupportedError];
  /// operations that change the length of the list are disallowed.
  void insert(int index, E element) => _throw();

  /// Throws an [UnsupportedError];
  /// operations that change the length of the list are disallowed.
  void insertAll(int index, Iterable<E> iterable) => _throw();

  /// Throws an [UnsupportedError];
  /// operations that change the length of the list are disallowed.
  bool remove(Object value) => _throw();

  /// Throws an [UnsupportedError];
  /// operations that change the length of the list are disallowed.
  E removeAt(int index) => _throw();

  /// Throws an [UnsupportedError];
  /// operations that change the length of the list are disallowed.
  E removeLast() => _throw();

  /// Throws an [UnsupportedError];
  /// operations that change the length of the list are disallowed.
  void removeWhere(bool test(E element)) => _throw();

  /// Throws an [UnsupportedError];
  /// operations that change the length of the list are disallowed.
  void retainWhere(bool test(E element)) => _throw();

  /// Throws an [UnsupportedError];
  /// operations that change the length of the list are disallowed.
  void removeRange(int start, int end) => _throw();

  /// Throws an [UnsupportedError];
  /// operations that change the length of the list are disallowed.
  void replaceRange(int start, int end, Iterable<E> iterable) => _throw();

  /// Throws an [UnsupportedError];
  /// operations that change the length of the list are disallowed.
  void clear() => _throw();
>>>>>>> cea0c778
}

/// An unmodifiable set.
///
/// An UnmodifiableSetView contains a [Set] object and ensures
/// that it does not change.
/// Methods that would change the set,
/// such as [add] and [remove], throw an [UnsupportedError].
/// Permitted operations defer to the wrapped set.
class UnmodifiableSetView<E> extends DelegatingSet<E>
                             with UnmodifiableSetMixin<E> {
  UnmodifiableSetView(Set<E> setBase) : super(setBase);
}

/// Mixin class that implements a throwing version of all set operations that
/// change the Set.
abstract class UnmodifiableSetMixin<E> implements Set<E> {
  static final _error =
      new UnsupportedError("Cannot modify an unmodifiable Set");

<<<<<<< HEAD
  /**
   * Throws an [UnsupportedError];
   * operations that change the set are disallowed.
   */
  bool add(E value)  {
    throw _error;
  }

  /**
   * Throws an [UnsupportedError];
   * operations that change the set are disallowed.
   */
  void addAll(Iterable<E> elements)  {
    throw _error;
  }

  /**
   * Throws an [UnsupportedError];
   * operations that change the set are disallowed.
   */
  bool remove(Object value)  {
    throw _error;
  }

  /**
   * Throws an [UnsupportedError];
   * operations that change the set are disallowed.
   */
  void removeAll(Iterable elements)  {
    throw _error;
  }

  /**
   * Throws an [UnsupportedError];
   * operations that change the set are disallowed.
   */
  void retainAll(Iterable elements)  {
    throw _error;
  }

  /**
   * Throws an [UnsupportedError];
   * operations that change the set are disallowed.
   */
  void removeWhere(bool test(E element))  {
    throw _error;
  }

  /**
   * Throws an [UnsupportedError];
   * operations that change the set are disallowed.
   */
  void retainWhere(bool test(E element))  {
    throw _error;
  }

  /**
   * Throws an [UnsupportedError];
   * operations that change the set are disallowed.
   */
  void clear()  {
    throw _error;
  }
=======
  /// Throws an [UnsupportedError];
  /// operations that change the set are disallowed.
  bool add(E value) => _throw();

  /// Throws an [UnsupportedError];
  /// operations that change the set are disallowed.
  void addAll(Iterable<E> elements) => _throw();

  /// Throws an [UnsupportedError];
  /// operations that change the set are disallowed.
  bool remove(Object value) => _throw();

  /// Throws an [UnsupportedError];
  /// operations that change the set are disallowed.
  void removeAll(Iterable elements) => _throw();

  /// Throws an [UnsupportedError];
  /// operations that change the set are disallowed.
  void retainAll(Iterable elements) => _throw();

  /// Throws an [UnsupportedError];
  /// operations that change the set are disallowed.
  void removeWhere(bool test(E element)) => _throw();

  /// Throws an [UnsupportedError];
  /// operations that change the set are disallowed.
  void retainWhere(bool test(E element)) => _throw();

  /// Throws an [UnsupportedError];
  /// operations that change the set are disallowed.
  void clear() => _throw();
>>>>>>> cea0c778
}

/// Mixin class that implements a throwing version of all map operations that
/// change the Map.
abstract class UnmodifiableMapMixin<K, V> implements Map<K, V> {
  static final _error =
      new UnsupportedError("Cannot modify an unmodifiable Map");

<<<<<<< HEAD
  /**
   * Throws an [UnsupportedError];
   * operations that change the map are disallowed.
   */
  void operator []=(K key, V value)  {
    throw _error;
  }

  /**
   * Throws an [UnsupportedError];
   * operations that change the map are disallowed.
   */
  V putIfAbsent(K key, V ifAbsent())  {
    throw _error;
  }

  /**
   * Throws an [UnsupportedError];
   * operations that change the map are disallowed.
   */
  void addAll(Map<K, V> other)  {
    throw _error;
  }

  /**
   * Throws an [UnsupportedError];
   * operations that change the map are disallowed.
   */
  V remove(Object key)  {
    throw _error;
  }

  /**
   * Throws an [UnsupportedError];
   * operations that change the map are disallowed.
   */
  void clear()  {
    throw _error;
  }
=======
  /// Throws an [UnsupportedError];
  /// operations that change the map are disallowed.
  void operator []=(K key, V value) => _throw();

  /// Throws an [UnsupportedError];
  /// operations that change the map are disallowed.
  V putIfAbsent(K key, V ifAbsent()) => _throw();

  /// Throws an [UnsupportedError];
  /// operations that change the map are disallowed.
  void addAll(Map<K, V> other) => _throw();

  /// Throws an [UnsupportedError];
  /// operations that change the map are disallowed.
  V remove(Object key) => _throw();

  /// Throws an [UnsupportedError];
  /// operations that change the map are disallowed.
  void clear() => _throw();
>>>>>>> cea0c778
}<|MERGE_RESOLUTION|>--- conflicted
+++ resolved
@@ -28,164 +28,83 @@
   static final _error = new UnsupportedError(
       "Cannot change the length of a fixed-length list");
 
-
-<<<<<<< HEAD
-  /**
-   * Throws an [UnsupportedError];
-   * operations that change the length of the list are disallowed.
-   */
+  /// Throws an [UnsupportedError];
+  /// operations that change the length of the list are disallowed.
   void set length(int newLength)  {
     throw _error;
   }
 
-  /**
-   * Throws an [UnsupportedError];
-   * operations that change the length of the list are disallowed.
-   */
+  /// Throws an [UnsupportedError];
+  /// operations that change the length of the list are disallowed.
   bool add(E value)  {
     throw _error;
   }
 
-  /**
-   * Throws an [UnsupportedError];
-   * operations that change the length of the list are disallowed.
-   */
+  /// Throws an [UnsupportedError];
+  /// operations that change the length of the list are disallowed.
   void addAll(Iterable<E> iterable)  {
     throw _error;
   }
 
-  /**
-   * Throws an [UnsupportedError];
-   * operations that change the length of the list are disallowed.
-   */
+  /// Throws an [UnsupportedError];
+  /// operations that change the length of the list are disallowed.
   void insert(int index, E element)  {
     throw _error;
   }
 
-  /**
-   * Throws an [UnsupportedError];
-   * operations that change the length of the list are disallowed.
-   */
+  /// Throws an [UnsupportedError];
+  /// operations that change the length of the list are disallowed.
   void insertAll(int index, Iterable<E> iterable)  {
     throw _error;
   }
 
-  /**
-   * Throws an [UnsupportedError];
-   * operations that change the length of the list are disallowed.
-   */
+  /// Throws an [UnsupportedError];
+  /// operations that change the length of the list are disallowed.
   bool remove(Object value)  {
     throw _error;
   }
 
-  /**
-   * Throws an [UnsupportedError];
-   * operations that change the length of the list are disallowed.
-   */
+  /// Throws an [UnsupportedError];
+  /// operations that change the length of the list are disallowed.
   E removeAt(int index)  {
     throw _error;
   }
 
-  /**
-   * Throws an [UnsupportedError];
-   * operations that change the length of the list are disallowed.
-   */
+  /// Throws an [UnsupportedError];
+  /// operations that change the length of the list are disallowed.
   E removeLast()  {
     throw _error;
   }
 
-  /**
-   * Throws an [UnsupportedError];
-   * operations that change the length of the list are disallowed.
-   */
+  /// Throws an [UnsupportedError];
+  /// operations that change the length of the list are disallowed.
   void removeWhere(bool test(E element))  {
     throw _error;
   }
 
-  /**
-   * Throws an [UnsupportedError];
-   * operations that change the length of the list are disallowed.
-   */
+  /// Throws an [UnsupportedError];
+  /// operations that change the length of the list are disallowed.
   void retainWhere(bool test(E element))  {
     throw _error;
   }
 
-  /**
-   * Throws an [UnsupportedError];
-   * operations that change the length of the list are disallowed.
-   */
+  /// Throws an [UnsupportedError];
+  /// operations that change the length of the list are disallowed.
   void removeRange(int start, int end)  {
     throw _error;
   }
 
-  /**
-   * Throws an [UnsupportedError];
-   * operations that change the length of the list are disallowed.
-   */
+  /// Throws an [UnsupportedError];
+  /// operations that change the length of the list are disallowed.
   void replaceRange(int start, int end, Iterable<E> iterable)  {
     throw _error;
   }
 
-  /**
-   * Throws an [UnsupportedError];
-   * operations that change the length of the list are disallowed.
-   */
+  /// Throws an [UnsupportedError];
+  /// operations that change the length of the list are disallowed.
   void clear()  {
     throw _error;
   }
-=======
-  /// Throws an [UnsupportedError];
-  /// operations that change the length of the list are disallowed.
-  void set length(int newLength) => _throw();
-
-  /// Throws an [UnsupportedError];
-  /// operations that change the length of the list are disallowed.
-  bool add(E value) => _throw();
-
-  /// Throws an [UnsupportedError];
-  /// operations that change the length of the list are disallowed.
-  void addAll(Iterable<E> iterable) => _throw();
-
-  /// Throws an [UnsupportedError];
-  /// operations that change the length of the list are disallowed.
-  void insert(int index, E element) => _throw();
-
-  /// Throws an [UnsupportedError];
-  /// operations that change the length of the list are disallowed.
-  void insertAll(int index, Iterable<E> iterable) => _throw();
-
-  /// Throws an [UnsupportedError];
-  /// operations that change the length of the list are disallowed.
-  bool remove(Object value) => _throw();
-
-  /// Throws an [UnsupportedError];
-  /// operations that change the length of the list are disallowed.
-  E removeAt(int index) => _throw();
-
-  /// Throws an [UnsupportedError];
-  /// operations that change the length of the list are disallowed.
-  E removeLast() => _throw();
-
-  /// Throws an [UnsupportedError];
-  /// operations that change the length of the list are disallowed.
-  void removeWhere(bool test(E element)) => _throw();
-
-  /// Throws an [UnsupportedError];
-  /// operations that change the length of the list are disallowed.
-  void retainWhere(bool test(E element)) => _throw();
-
-  /// Throws an [UnsupportedError];
-  /// operations that change the length of the list are disallowed.
-  void removeRange(int start, int end) => _throw();
-
-  /// Throws an [UnsupportedError];
-  /// operations that change the length of the list are disallowed.
-  void replaceRange(int start, int end, Iterable<E> iterable) => _throw();
-
-  /// Throws an [UnsupportedError];
-  /// operations that change the length of the list are disallowed.
-  void clear() => _throw();
->>>>>>> cea0c778
 }
 
 /// An unmodifiable set.
@@ -206,103 +125,53 @@
   static final _error =
       new UnsupportedError("Cannot modify an unmodifiable Set");
 
-<<<<<<< HEAD
-  /**
-   * Throws an [UnsupportedError];
-   * operations that change the set are disallowed.
-   */
+  /// Throws an [UnsupportedError];
+  /// operations that change the set are disallowed.
   bool add(E value)  {
     throw _error;
   }
 
-  /**
-   * Throws an [UnsupportedError];
-   * operations that change the set are disallowed.
-   */
+  /// Throws an [UnsupportedError];
+  /// operations that change the set are disallowed.
   void addAll(Iterable<E> elements)  {
     throw _error;
   }
 
-  /**
-   * Throws an [UnsupportedError];
-   * operations that change the set are disallowed.
-   */
+  /// Throws an [UnsupportedError];
+  /// operations that change the set are disallowed.
   bool remove(Object value)  {
     throw _error;
   }
 
-  /**
-   * Throws an [UnsupportedError];
-   * operations that change the set are disallowed.
-   */
+  /// Throws an [UnsupportedError];
+  /// operations that change the set are disallowed.
   void removeAll(Iterable elements)  {
     throw _error;
   }
 
-  /**
-   * Throws an [UnsupportedError];
-   * operations that change the set are disallowed.
-   */
+  /// Throws an [UnsupportedError];
+  /// operations that change the set are disallowed.
   void retainAll(Iterable elements)  {
     throw _error;
   }
 
-  /**
-   * Throws an [UnsupportedError];
-   * operations that change the set are disallowed.
-   */
+  /// Throws an [UnsupportedError];
+  /// operations that change the set are disallowed.
   void removeWhere(bool test(E element))  {
     throw _error;
   }
 
-  /**
-   * Throws an [UnsupportedError];
-   * operations that change the set are disallowed.
-   */
+  /// Throws an [UnsupportedError];
+  /// operations that change the set are disallowed.
   void retainWhere(bool test(E element))  {
     throw _error;
   }
 
-  /**
-   * Throws an [UnsupportedError];
-   * operations that change the set are disallowed.
-   */
+  /// Throws an [UnsupportedError];
+  /// operations that change the set are disallowed.
   void clear()  {
     throw _error;
   }
-=======
-  /// Throws an [UnsupportedError];
-  /// operations that change the set are disallowed.
-  bool add(E value) => _throw();
-
-  /// Throws an [UnsupportedError];
-  /// operations that change the set are disallowed.
-  void addAll(Iterable<E> elements) => _throw();
-
-  /// Throws an [UnsupportedError];
-  /// operations that change the set are disallowed.
-  bool remove(Object value) => _throw();
-
-  /// Throws an [UnsupportedError];
-  /// operations that change the set are disallowed.
-  void removeAll(Iterable elements) => _throw();
-
-  /// Throws an [UnsupportedError];
-  /// operations that change the set are disallowed.
-  void retainAll(Iterable elements) => _throw();
-
-  /// Throws an [UnsupportedError];
-  /// operations that change the set are disallowed.
-  void removeWhere(bool test(E element)) => _throw();
-
-  /// Throws an [UnsupportedError];
-  /// operations that change the set are disallowed.
-  void retainWhere(bool test(E element)) => _throw();
-
-  /// Throws an [UnsupportedError];
-  /// operations that change the set are disallowed.
-  void clear() => _throw();
->>>>>>> cea0c778
 }
 
 /// Mixin class that implements a throwing version of all map operations that
@@ -311,65 +180,33 @@
   static final _error =
       new UnsupportedError("Cannot modify an unmodifiable Map");
 
-<<<<<<< HEAD
-  /**
-   * Throws an [UnsupportedError];
-   * operations that change the map are disallowed.
-   */
+  /// Throws an [UnsupportedError];
+  /// operations that change the map are disallowed.
   void operator []=(K key, V value)  {
     throw _error;
   }
 
-  /**
-   * Throws an [UnsupportedError];
-   * operations that change the map are disallowed.
-   */
+  /// Throws an [UnsupportedError];
+  /// operations that change the map are disallowed.
   V putIfAbsent(K key, V ifAbsent())  {
     throw _error;
   }
 
-  /**
-   * Throws an [UnsupportedError];
-   * operations that change the map are disallowed.
-   */
+  /// Throws an [UnsupportedError];
+  /// operations that change the map are disallowed.
   void addAll(Map<K, V> other)  {
     throw _error;
   }
 
-  /**
-   * Throws an [UnsupportedError];
-   * operations that change the map are disallowed.
-   */
+  /// Throws an [UnsupportedError];
+  /// operations that change the map are disallowed.
   V remove(Object key)  {
     throw _error;
   }
 
-  /**
-   * Throws an [UnsupportedError];
-   * operations that change the map are disallowed.
-   */
+  /// Throws an [UnsupportedError];
+  /// operations that change the map are disallowed.
   void clear()  {
     throw _error;
   }
-=======
-  /// Throws an [UnsupportedError];
-  /// operations that change the map are disallowed.
-  void operator []=(K key, V value) => _throw();
-
-  /// Throws an [UnsupportedError];
-  /// operations that change the map are disallowed.
-  V putIfAbsent(K key, V ifAbsent()) => _throw();
-
-  /// Throws an [UnsupportedError];
-  /// operations that change the map are disallowed.
-  void addAll(Map<K, V> other) => _throw();
-
-  /// Throws an [UnsupportedError];
-  /// operations that change the map are disallowed.
-  V remove(Object key) => _throw();
-
-  /// Throws an [UnsupportedError];
-  /// operations that change the map are disallowed.
-  void clear() => _throw();
->>>>>>> cea0c778
 }