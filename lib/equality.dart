// Copyright (c) 2013, the Dart project authors.  Please see the AUTHORS file
// for details. All rights reserved. Use of this source code is governed by a
// BSD-style license that can be found in the LICENSE file.

/// Import `collection.dart` instead.
@Deprecated("Will be removed in collection 2.0.0.")
library dart.pkg.collection.equality;

<<<<<<< HEAD
import "dart:collection";

const int _HASH_MASK = 0x7fffffff;

/**
 * A generic equality relation on objects.
 */
abstract class Equality<E> {
  const factory Equality() = DefaultEquality<E>;

  /**
   * Compare two elements for being equal.
   *
   * This should be a proper equality relation.
   */
  bool equals(E e1, E e2);

  /**
   * Get a hashcode of an element.
   *
   * The hashcode should be compatible with [equals], so that if
   * `equals(a, b)` then `hash(a) == hash(b)`.
   */
  int hash(E e);

  /**
   * Test whether an object is a valid argument to [equals] and [hash].
   *
   * Some implementations may be restricted to only work on specific types
   * of objects.
   */
  bool isValidKey(Object o);
}

/**
 * Equality of objects that compares only the natural equality of the objects.
 *
 * This equality uses the objects' own [Object.==] and [Object.hashCode] for
 * the equality.
 */
class DefaultEquality<E> implements Equality<E> {
  const DefaultEquality();
  bool equals(E e1, E e2) => e1 == e2;
  int hash(E e) => e.hashCode;
  bool isValidKey(Object o) => true;
}

/**
 * Equality of objects that compares only the identity of the objects.
 */
class IdentityEquality<E> implements Equality<E> {
  const IdentityEquality();
  bool equals(E e1, E e2) => identical(e1, e2);
  int hash(E e) => identityHashCode(e);
  bool isValidKey(Object o) => true;
}

/**
 * Equality on iterables.
 *
 * Two iterables are equal if they have the same elements in the same order.
 */
class IterableEquality<E> implements Equality<Iterable<E>> {
  final Equality<E> _elementEquality;
  const IterableEquality([Equality<E> elementEquality =
                              const DefaultEquality()])
      : _elementEquality = elementEquality;

  bool equals(Iterable<E> elements1, Iterable<E> elements2) {
    if (identical(elements1, elements2)) return true;
    if (elements1 == null || elements2 == null) return false;
    var it1 = elements1.iterator;
    var it2 = elements2.iterator;
    while (true) {
      bool hasNext = it1.moveNext();
      if (hasNext != it2.moveNext()) return false;
      if (!hasNext) return true;
      if (!_elementEquality.equals(it1.current, it2.current)) return false;
    }
  }

  int hash(Iterable<E> elements) {
    // Jenkins's one-at-a-time hash function.
    int hash = 0;
    for (E element in elements) {
      int c = _elementEquality.hash(element);
      hash = (hash + c) & _HASH_MASK;
      hash = (hash + (hash << 10)) & _HASH_MASK;
      hash ^= (hash >> 6);
    }
    hash = (hash + (hash << 3)) & _HASH_MASK;
    hash ^= (hash >> 11);
    hash = (hash + (hash << 15)) & _HASH_MASK;
    return hash;
  }

  bool isValidKey(Object o) => o is Iterable<E>;
}

/**
 * Equality on lists.
 *
 * Two lists are equal if they have the same length and their elements
 * at each index are equal.
 *
 * This is effectively the same as [IterableEquality] except that it
 * accesses elements by index instead of through iteration.
 */
class ListEquality<E> implements Equality<List<E>> {
  final Equality<E> _elementEquality;
  const ListEquality([Equality<E> elementEquality = const DefaultEquality()])
      : _elementEquality = elementEquality;

  bool equals(List<E> e1, List<E> e2) {
    if (identical(e1, e2)) return true;
    if (e1 == null || e2 == null) return false;
    int length = e1.length;
    if (length != e2.length) return false;
    for (int i = 0; i < length; i++) {
      if (!_elementEquality.equals(e1[i], e2[i])) return false;
    }
    return true;
  }

  int hash(List<E> e) {
    // Jenkins's one-at-a-time hash function.
    // This code is almost identical to the one in IterableEquality, except
    // that it uses indexing instead of iterating to get the elements.
    int hash = 0;
    for (int i = 0; i < e.length; i++) {
      int c = _elementEquality.hash(e[i]);
      hash = (hash + c) & _HASH_MASK;
      hash = (hash + (hash << 10)) & _HASH_MASK;
      hash ^= (hash >> 6);
    }
    hash = (hash + (hash << 3)) & _HASH_MASK;
    hash ^= (hash >> 11);
    hash = (hash + (hash << 15)) & _HASH_MASK;
    return hash;
  }

  bool isValidKey(Object o) => o is List<E>;
}

abstract class _UnorderedEquality<E, T extends Iterable<E>>
    implements Equality<T> {
  final Equality<E> _elementEquality;

  const _UnorderedEquality(this._elementEquality);

  bool equals(T e1, T e2) {
    if (identical(e1, e2)) return true;
    if (e1 == null || e2 == null) return false;
    HashMap<E, int> counts = new HashMap(
        equals: _elementEquality.equals,
        hashCode: _elementEquality.hash,
        isValidKey: _elementEquality.isValidKey);
    int length = 0;
    for (var e in e1) {
      int count = counts[e];
      if (count == null) count = 0;
      counts[e] = count + 1;
      length++;
    }
    for (var e in e2) {
      int count = counts[e];
      if (count == null || count == 0) return false;
      counts[e] = count - 1;
      length--;
    }
    return length == 0;
  }

  int hash(T e) {
    int hash = 0;
    for (E element in e) {
      int c = _elementEquality.hash(element);
      hash = (hash + c) & _HASH_MASK;
    }
    hash = (hash + (hash << 3)) & _HASH_MASK;
    hash ^= (hash >> 11);
    hash = (hash + (hash << 15)) & _HASH_MASK;
    return hash;
  }
}

/**
 * Equality of the elements of two iterables without considering order.
 *
 * Two iterables are considered equal if they have the same number of elements,
 * and the elements of one set can be paired with the elements
 * of the other iterable, so that each pair are equal.
 */
class UnorderedIterableEquality<E> extends _UnorderedEquality<E, Iterable<E>> {
  const UnorderedIterableEquality(
      [Equality<E> elementEquality = const DefaultEquality()])
      : super(elementEquality);

  bool isValidKey(Object o) => o is Iterable<E>;
}

/**
 * Equality of sets.
 *
 * Two sets are considered equal if they have the same number of elements,
 * and the elements of one set can be paired with the elements
 * of the other set, so that each pair are equal.
 *
 * This equality behaves the same as [UnorderedIterableEquality] except that
 * it expects sets instead of iterables as arguments.
 */
class SetEquality<E> extends _UnorderedEquality<E, Set<E>> {
  const SetEquality(
      [Equality<E> elementEquality = const DefaultEquality()])
      : super(elementEquality);

  bool isValidKey(Object o) => o is Set<E>;
}

/**
 *  Internal class used by [MapEquality].
 *
 *  The class represents a map entry as a single object,
 *  using a combined hashCode and equality of the key and value.
 */
class _MapEntry {
  final MapEquality equality;
  final key;
  final value;
  _MapEntry(this.equality, this.key, this.value);

  int get hashCode =>
      (3 * equality._keyEquality.hash(key) +
       7 * equality._valueEquality.hash(value)) & _HASH_MASK;

  bool operator==(Object other) {
    if (other is! _MapEntry) return false;
    _MapEntry otherEntry = other;
    return equality._keyEquality.equals(key, otherEntry.key) &&
           equality._valueEquality.equals(value, otherEntry.value);

  }
}

/**
 * Equality on maps.
 *
 * Two maps are equal if they have the same number of entries, and if the
 * entries of the two maps are pairwise equal on both key and value.
 */
class MapEquality<K, V> implements Equality<Map<K, V>> {
  final Equality<K> _keyEquality;
  final Equality<V> _valueEquality;
  const MapEquality({ Equality<K> keys : const DefaultEquality(),
                      Equality<V> values : const DefaultEquality() })
      : _keyEquality = keys, _valueEquality = values;

  bool equals(Map<K, V> e1, Map<K, V> e2) {
    if (identical(e1, e2)) return true;
    if (e1 == null || e2 == null) return false;
    int length = e1.length;
    if (length != e2.length) return false;
    Map<_MapEntry, int> equalElementCounts = new HashMap();
    for (K key in e1.keys) {
      _MapEntry entry = new _MapEntry(this, key, e1[key]);
      int count = equalElementCounts[entry];
      if (count == null) count = 0;
      equalElementCounts[entry] = count + 1;
    }
    for (K key in e2.keys) {
      _MapEntry entry = new _MapEntry(this, key, e2[key]);
      int count = equalElementCounts[entry];
      if (count == null || count == 0) return false;
      equalElementCounts[entry] = count - 1;
    }
    return true;
  }

  int hash(Map<K, V> map) {
    int hash = 0;
    for (K key in map.keys) {
      int keyHash = _keyEquality.hash(key);
      int valueHash = _valueEquality.hash(map[key]);
      hash = (hash + 3 * keyHash + 7 * valueHash) & _HASH_MASK;
    }
    hash = (hash + (hash << 3)) & _HASH_MASK;
    hash ^= (hash >> 11);
    hash = (hash + (hash << 15)) & _HASH_MASK;
    return hash;
  }

  bool isValidKey(Object o) => o is Map<K, V>;
}

/**
 * Combines several equalities into a single equality.
 *
 * Tries each equality in order, using [Equality.isValidKey], and returns
 * the result of the first equality that applies to the argument or arguments.
 *
 * For `equals`, the first equality that matches the first argument is used,
 * and if the second argument of `equals` is not valid for that equality,
 * it returns false.
 *
 * Because the equalities are tried in order, they should generally work on
 * disjoint types. Otherwise the multi-equality may give inconsistent results
 * for `equals(e1, e2)` and `equals(e2, e1)`. This can happen if one equality
 * considers only `e1` a valid key, and not `e2`, but an equality which is
 * checked later, allows both.
 */
class MultiEquality<E> implements Equality<E> {
  final Iterable<Equality<E>> _equalities;

  const MultiEquality(Iterable<Equality<E>> equalities)
      : _equalities = equalities;

  bool equals(E e1, E e2) {
    for (Equality<E> eq in _equalities) {
      if (eq.isValidKey(e1)) return eq.isValidKey(e2) && eq.equals(e1, e2);
    }
    return false;
  }

  int hash(E e) {
    for (Equality<E> eq in _equalities) {
      if (eq.isValidKey(e)) return eq.hash(e);
    }
    return -1;
  }

  bool isValidKey(Object o) {
    for (Equality<E> eq in _equalities) {
      if (eq.isValidKey(o)) return true;
    }
    return false;
  }
}

/**
 * Deep equality on collections.
 *
 * Recognizes lists, sets, iterables and maps and compares their elements using
 * deep equality as well.
 *
 * Non-iterable/map objects are compared using a configurable base equality.
 *
 * Works in one of two modes: ordered or unordered.
 *
 * In ordered mode, lists and iterables are required to have equal elements
 * in the same order. In unordered mode, the order of elements in iterables
 * and lists are not important.
 *
 * A list is only equal to another list, likewise for sets and maps. All other
 * iterables are compared as iterables only.
 */
class DeepCollectionEquality implements Equality {
  final Equality _base;
  final bool _unordered;
  const DeepCollectionEquality([Equality base = const DefaultEquality()])
      : _base = base, _unordered = false;

  /**
   * Creates a deep equality on collections where the order of lists and
   * iterables are not considered important. That is, lists and iterables are
   * treated as unordered iterables.
   */
  const DeepCollectionEquality.unordered(
      [Equality base = const DefaultEquality()])
      : _base = base, _unordered = true;

  bool equals(e1, e2) {
    if (e1 is Set) {
      if (e2 is! Set) return false;
      return new SetEquality(this).equals(e1, e2);
    }
    if (e1 is Map) {
      if (e2 is! Map) return false;
      return new MapEquality(keys: this, values: this).equals(e1, e2);
    }
    if (!_unordered) {
      if (e1 is List) {
        if (e2 is! List) return false;
        return new ListEquality(this).equals(e1, e2);
      }
      if (e1 is Iterable) {
        if (e2 is! Iterable) return false;
        return new IterableEquality(this).equals(e1, e2);
      }
    } else if (e1 is Iterable) {
      if (e2 is! Iterable) return false;
      if (e1 is List != e2 is List) return false;
      return new UnorderedIterableEquality(this).equals(e1, e2);
    }
    return _base.equals(e1, e2);
  }

  int hash(Object o) {
    if (o is Set) return new SetEquality(this).hash(o);
    if (o is Map) return new MapEquality(keys: this, values: this).hash(o);
    if (!_unordered) {
      if (o is List) return new ListEquality(this).hash(o);
      if (o is Iterable) return new IterableEquality(this).hash(o);
    } else if (o is Iterable) {
      return new UnorderedIterableEquality(this).hash(o);
    }
    return _base.hash(o);
  }

  bool isValidKey(Object o) => o is Iterable || o is Map || _base.isValidKey(o);
}
=======
export "src/equality.dart";
>>>>>>> cea0c778
<|MERGE_RESOLUTION|>--- conflicted
+++ resolved
@@ -6,417 +6,4 @@
 @Deprecated("Will be removed in collection 2.0.0.")
 library dart.pkg.collection.equality;
 
-<<<<<<< HEAD
-import "dart:collection";
-
-const int _HASH_MASK = 0x7fffffff;
-
-/**
- * A generic equality relation on objects.
- */
-abstract class Equality<E> {
-  const factory Equality() = DefaultEquality<E>;
-
-  /**
-   * Compare two elements for being equal.
-   *
-   * This should be a proper equality relation.
-   */
-  bool equals(E e1, E e2);
-
-  /**
-   * Get a hashcode of an element.
-   *
-   * The hashcode should be compatible with [equals], so that if
-   * `equals(a, b)` then `hash(a) == hash(b)`.
-   */
-  int hash(E e);
-
-  /**
-   * Test whether an object is a valid argument to [equals] and [hash].
-   *
-   * Some implementations may be restricted to only work on specific types
-   * of objects.
-   */
-  bool isValidKey(Object o);
-}
-
-/**
- * Equality of objects that compares only the natural equality of the objects.
- *
- * This equality uses the objects' own [Object.==] and [Object.hashCode] for
- * the equality.
- */
-class DefaultEquality<E> implements Equality<E> {
-  const DefaultEquality();
-  bool equals(E e1, E e2) => e1 == e2;
-  int hash(E e) => e.hashCode;
-  bool isValidKey(Object o) => true;
-}
-
-/**
- * Equality of objects that compares only the identity of the objects.
- */
-class IdentityEquality<E> implements Equality<E> {
-  const IdentityEquality();
-  bool equals(E e1, E e2) => identical(e1, e2);
-  int hash(E e) => identityHashCode(e);
-  bool isValidKey(Object o) => true;
-}
-
-/**
- * Equality on iterables.
- *
- * Two iterables are equal if they have the same elements in the same order.
- */
-class IterableEquality<E> implements Equality<Iterable<E>> {
-  final Equality<E> _elementEquality;
-  const IterableEquality([Equality<E> elementEquality =
-                              const DefaultEquality()])
-      : _elementEquality = elementEquality;
-
-  bool equals(Iterable<E> elements1, Iterable<E> elements2) {
-    if (identical(elements1, elements2)) return true;
-    if (elements1 == null || elements2 == null) return false;
-    var it1 = elements1.iterator;
-    var it2 = elements2.iterator;
-    while (true) {
-      bool hasNext = it1.moveNext();
-      if (hasNext != it2.moveNext()) return false;
-      if (!hasNext) return true;
-      if (!_elementEquality.equals(it1.current, it2.current)) return false;
-    }
-  }
-
-  int hash(Iterable<E> elements) {
-    // Jenkins's one-at-a-time hash function.
-    int hash = 0;
-    for (E element in elements) {
-      int c = _elementEquality.hash(element);
-      hash = (hash + c) & _HASH_MASK;
-      hash = (hash + (hash << 10)) & _HASH_MASK;
-      hash ^= (hash >> 6);
-    }
-    hash = (hash + (hash << 3)) & _HASH_MASK;
-    hash ^= (hash >> 11);
-    hash = (hash + (hash << 15)) & _HASH_MASK;
-    return hash;
-  }
-
-  bool isValidKey(Object o) => o is Iterable<E>;
-}
-
-/**
- * Equality on lists.
- *
- * Two lists are equal if they have the same length and their elements
- * at each index are equal.
- *
- * This is effectively the same as [IterableEquality] except that it
- * accesses elements by index instead of through iteration.
- */
-class ListEquality<E> implements Equality<List<E>> {
-  final Equality<E> _elementEquality;
-  const ListEquality([Equality<E> elementEquality = const DefaultEquality()])
-      : _elementEquality = elementEquality;
-
-  bool equals(List<E> e1, List<E> e2) {
-    if (identical(e1, e2)) return true;
-    if (e1 == null || e2 == null) return false;
-    int length = e1.length;
-    if (length != e2.length) return false;
-    for (int i = 0; i < length; i++) {
-      if (!_elementEquality.equals(e1[i], e2[i])) return false;
-    }
-    return true;
-  }
-
-  int hash(List<E> e) {
-    // Jenkins's one-at-a-time hash function.
-    // This code is almost identical to the one in IterableEquality, except
-    // that it uses indexing instead of iterating to get the elements.
-    int hash = 0;
-    for (int i = 0; i < e.length; i++) {
-      int c = _elementEquality.hash(e[i]);
-      hash = (hash + c) & _HASH_MASK;
-      hash = (hash + (hash << 10)) & _HASH_MASK;
-      hash ^= (hash >> 6);
-    }
-    hash = (hash + (hash << 3)) & _HASH_MASK;
-    hash ^= (hash >> 11);
-    hash = (hash + (hash << 15)) & _HASH_MASK;
-    return hash;
-  }
-
-  bool isValidKey(Object o) => o is List<E>;
-}
-
-abstract class _UnorderedEquality<E, T extends Iterable<E>>
-    implements Equality<T> {
-  final Equality<E> _elementEquality;
-
-  const _UnorderedEquality(this._elementEquality);
-
-  bool equals(T e1, T e2) {
-    if (identical(e1, e2)) return true;
-    if (e1 == null || e2 == null) return false;
-    HashMap<E, int> counts = new HashMap(
-        equals: _elementEquality.equals,
-        hashCode: _elementEquality.hash,
-        isValidKey: _elementEquality.isValidKey);
-    int length = 0;
-    for (var e in e1) {
-      int count = counts[e];
-      if (count == null) count = 0;
-      counts[e] = count + 1;
-      length++;
-    }
-    for (var e in e2) {
-      int count = counts[e];
-      if (count == null || count == 0) return false;
-      counts[e] = count - 1;
-      length--;
-    }
-    return length == 0;
-  }
-
-  int hash(T e) {
-    int hash = 0;
-    for (E element in e) {
-      int c = _elementEquality.hash(element);
-      hash = (hash + c) & _HASH_MASK;
-    }
-    hash = (hash + (hash << 3)) & _HASH_MASK;
-    hash ^= (hash >> 11);
-    hash = (hash + (hash << 15)) & _HASH_MASK;
-    return hash;
-  }
-}
-
-/**
- * Equality of the elements of two iterables without considering order.
- *
- * Two iterables are considered equal if they have the same number of elements,
- * and the elements of one set can be paired with the elements
- * of the other iterable, so that each pair are equal.
- */
-class UnorderedIterableEquality<E> extends _UnorderedEquality<E, Iterable<E>> {
-  const UnorderedIterableEquality(
-      [Equality<E> elementEquality = const DefaultEquality()])
-      : super(elementEquality);
-
-  bool isValidKey(Object o) => o is Iterable<E>;
-}
-
-/**
- * Equality of sets.
- *
- * Two sets are considered equal if they have the same number of elements,
- * and the elements of one set can be paired with the elements
- * of the other set, so that each pair are equal.
- *
- * This equality behaves the same as [UnorderedIterableEquality] except that
- * it expects sets instead of iterables as arguments.
- */
-class SetEquality<E> extends _UnorderedEquality<E, Set<E>> {
-  const SetEquality(
-      [Equality<E> elementEquality = const DefaultEquality()])
-      : super(elementEquality);
-
-  bool isValidKey(Object o) => o is Set<E>;
-}
-
-/**
- *  Internal class used by [MapEquality].
- *
- *  The class represents a map entry as a single object,
- *  using a combined hashCode and equality of the key and value.
- */
-class _MapEntry {
-  final MapEquality equality;
-  final key;
-  final value;
-  _MapEntry(this.equality, this.key, this.value);
-
-  int get hashCode =>
-      (3 * equality._keyEquality.hash(key) +
-       7 * equality._valueEquality.hash(value)) & _HASH_MASK;
-
-  bool operator==(Object other) {
-    if (other is! _MapEntry) return false;
-    _MapEntry otherEntry = other;
-    return equality._keyEquality.equals(key, otherEntry.key) &&
-           equality._valueEquality.equals(value, otherEntry.value);
-
-  }
-}
-
-/**
- * Equality on maps.
- *
- * Two maps are equal if they have the same number of entries, and if the
- * entries of the two maps are pairwise equal on both key and value.
- */
-class MapEquality<K, V> implements Equality<Map<K, V>> {
-  final Equality<K> _keyEquality;
-  final Equality<V> _valueEquality;
-  const MapEquality({ Equality<K> keys : const DefaultEquality(),
-                      Equality<V> values : const DefaultEquality() })
-      : _keyEquality = keys, _valueEquality = values;
-
-  bool equals(Map<K, V> e1, Map<K, V> e2) {
-    if (identical(e1, e2)) return true;
-    if (e1 == null || e2 == null) return false;
-    int length = e1.length;
-    if (length != e2.length) return false;
-    Map<_MapEntry, int> equalElementCounts = new HashMap();
-    for (K key in e1.keys) {
-      _MapEntry entry = new _MapEntry(this, key, e1[key]);
-      int count = equalElementCounts[entry];
-      if (count == null) count = 0;
-      equalElementCounts[entry] = count + 1;
-    }
-    for (K key in e2.keys) {
-      _MapEntry entry = new _MapEntry(this, key, e2[key]);
-      int count = equalElementCounts[entry];
-      if (count == null || count == 0) return false;
-      equalElementCounts[entry] = count - 1;
-    }
-    return true;
-  }
-
-  int hash(Map<K, V> map) {
-    int hash = 0;
-    for (K key in map.keys) {
-      int keyHash = _keyEquality.hash(key);
-      int valueHash = _valueEquality.hash(map[key]);
-      hash = (hash + 3 * keyHash + 7 * valueHash) & _HASH_MASK;
-    }
-    hash = (hash + (hash << 3)) & _HASH_MASK;
-    hash ^= (hash >> 11);
-    hash = (hash + (hash << 15)) & _HASH_MASK;
-    return hash;
-  }
-
-  bool isValidKey(Object o) => o is Map<K, V>;
-}
-
-/**
- * Combines several equalities into a single equality.
- *
- * Tries each equality in order, using [Equality.isValidKey], and returns
- * the result of the first equality that applies to the argument or arguments.
- *
- * For `equals`, the first equality that matches the first argument is used,
- * and if the second argument of `equals` is not valid for that equality,
- * it returns false.
- *
- * Because the equalities are tried in order, they should generally work on
- * disjoint types. Otherwise the multi-equality may give inconsistent results
- * for `equals(e1, e2)` and `equals(e2, e1)`. This can happen if one equality
- * considers only `e1` a valid key, and not `e2`, but an equality which is
- * checked later, allows both.
- */
-class MultiEquality<E> implements Equality<E> {
-  final Iterable<Equality<E>> _equalities;
-
-  const MultiEquality(Iterable<Equality<E>> equalities)
-      : _equalities = equalities;
-
-  bool equals(E e1, E e2) {
-    for (Equality<E> eq in _equalities) {
-      if (eq.isValidKey(e1)) return eq.isValidKey(e2) && eq.equals(e1, e2);
-    }
-    return false;
-  }
-
-  int hash(E e) {
-    for (Equality<E> eq in _equalities) {
-      if (eq.isValidKey(e)) return eq.hash(e);
-    }
-    return -1;
-  }
-
-  bool isValidKey(Object o) {
-    for (Equality<E> eq in _equalities) {
-      if (eq.isValidKey(o)) return true;
-    }
-    return false;
-  }
-}
-
-/**
- * Deep equality on collections.
- *
- * Recognizes lists, sets, iterables and maps and compares their elements using
- * deep equality as well.
- *
- * Non-iterable/map objects are compared using a configurable base equality.
- *
- * Works in one of two modes: ordered or unordered.
- *
- * In ordered mode, lists and iterables are required to have equal elements
- * in the same order. In unordered mode, the order of elements in iterables
- * and lists are not important.
- *
- * A list is only equal to another list, likewise for sets and maps. All other
- * iterables are compared as iterables only.
- */
-class DeepCollectionEquality implements Equality {
-  final Equality _base;
-  final bool _unordered;
-  const DeepCollectionEquality([Equality base = const DefaultEquality()])
-      : _base = base, _unordered = false;
-
-  /**
-   * Creates a deep equality on collections where the order of lists and
-   * iterables are not considered important. That is, lists and iterables are
-   * treated as unordered iterables.
-   */
-  const DeepCollectionEquality.unordered(
-      [Equality base = const DefaultEquality()])
-      : _base = base, _unordered = true;
-
-  bool equals(e1, e2) {
-    if (e1 is Set) {
-      if (e2 is! Set) return false;
-      return new SetEquality(this).equals(e1, e2);
-    }
-    if (e1 is Map) {
-      if (e2 is! Map) return false;
-      return new MapEquality(keys: this, values: this).equals(e1, e2);
-    }
-    if (!_unordered) {
-      if (e1 is List) {
-        if (e2 is! List) return false;
-        return new ListEquality(this).equals(e1, e2);
-      }
-      if (e1 is Iterable) {
-        if (e2 is! Iterable) return false;
-        return new IterableEquality(this).equals(e1, e2);
-      }
-    } else if (e1 is Iterable) {
-      if (e2 is! Iterable) return false;
-      if (e1 is List != e2 is List) return false;
-      return new UnorderedIterableEquality(this).equals(e1, e2);
-    }
-    return _base.equals(e1, e2);
-  }
-
-  int hash(Object o) {
-    if (o is Set) return new SetEquality(this).hash(o);
-    if (o is Map) return new MapEquality(keys: this, values: this).hash(o);
-    if (!_unordered) {
-      if (o is List) return new ListEquality(this).hash(o);
-      if (o is Iterable) return new IterableEquality(this).hash(o);
-    } else if (o is Iterable) {
-      return new UnorderedIterableEquality(this).hash(o);
-    }
-    return _base.hash(o);
-  }
-
-  bool isValidKey(Object o) => o is Iterable || o is Map || _base.isValidKey(o);
-}
-=======
-export "src/equality.dart";
->>>>>>> cea0c778
+export "src/equality.dart";