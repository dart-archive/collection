--- conflicted
+++ resolved
@@ -6,60 +6,4 @@
 @Deprecated("Will be removed in collection 2.0.0.")
 library dart.pkg.collection.iterable_zip;
 
-<<<<<<< HEAD
-import "dart:collection" show IterableBase;
-
-/**
- * Iterable that iterates over lists of values from other iterables.
- *
- * When [iterator] is read, an [Iterator] is created for each [Iterable] in
- * the [Iterable] passed to the constructor.
- *
- * As long as all these iterators have a next value, those next values are
- * combined into a single list, which becomes the next value of this
- * [Iterable]'s [Iterator]. As soon as any of the iterators run out,
- * the zipped iterator also stops.
- */
-class IterableZip<T> extends IterableBase<List<T>> {
-  final Iterable<Iterable<T>> _iterables;
-
-  IterableZip(Iterable<Iterable<T>> iterables)
-      : this._iterables = iterables;
-
-  /**
-   * Returns an iterator that combines values of the iterables' iterators
-   * as long as they all have values.
-   */
-  Iterator<List<T>> get iterator {
-    var iterators = _iterables.map((x) => x.iterator).toList(growable: false);
-    // TODO(lrn): Return an empty iterator directly if iterators is empty?
-    return new _IteratorZip<T>(iterators);
-  }
-}
-
-class _IteratorZip<T> implements Iterator<List<T>> {
-  final List<Iterator<T>> _iterators;
-  List<T> _current;
-
-  _IteratorZip(List<Iterator<T>> iterators) : _iterators = iterators;
-
-  bool moveNext() {
-    if (_iterators.isEmpty) return false;
-    for (int i = 0; i < _iterators.length; i++) {
-      if (!_iterators[i].moveNext()) {
-        _current = null;
-        return false;
-      }
-    }
-    _current = new List(_iterators.length);
-    for (int i = 0; i < _iterators.length; i++) {
-      _current[i] = _iterators[i].current;
-    }
-    return true;
-  }
-
-  List<T> get current => _current;
-}
-=======
-export "src/iterable_zip.dart";
->>>>>>> cea0c778
+export "src/iterable_zip.dart";