// Copyright (c) 2013, the Dart project authors.  Please see the AUTHORS file
// for details. All rights reserved. Use of this source code is governed by a
// BSD-style license that can be found in the LICENSE file.

/// Import `collection.dart` instead.
@Deprecated("Will be removed in collection 2.0.0.")
library dart.pkg.collection.wrappers;

export "src/canonicalized_map.dart";
export "src/unmodifiable_wrappers.dart";
<<<<<<< HEAD

typedef K _KeyForValue<K, V>(V value);

/**
 * A base class for delegating iterables.
 *
 * Subclasses can provide a [_base] that should be delegated to. Unlike
 * [DelegatingIterable], this allows the base to be created on demand.
 */
abstract class _DelegatingIterableBase<E> implements Iterable<E> {
  Iterable<E> get _base;

  const _DelegatingIterableBase();

  bool any(bool test(E element)) => _base.any(test);

  bool contains(Object element) => _base.contains(element);

  E elementAt(int index) => _base.elementAt(index);

  bool every(bool test(E element)) => _base.every(test);

  Iterable/*<T>*/ expand/*<T>*/(Iterable/*<T>*/ f(E element)) =>
      _base.expand(f);

  E get first => _base.first;

  E firstWhere(bool test(E element), {E orElse()}) =>
      _base.firstWhere(test, orElse: orElse);

  /*=T*/ fold/*<T>*/(
          /*=T*/ initialValue,
          /*=T*/ combine(/*=T*/ previousValue, E element)) =>
      _base.fold(initialValue, combine);

  void forEach(void f(E element)) => _base.forEach(f);

  bool get isEmpty => _base.isEmpty;

  bool get isNotEmpty => _base.isNotEmpty;

  Iterator<E> get iterator => _base.iterator;

  String join([String separator = ""]) => _base.join(separator);

  E get last => _base.last;

  E lastWhere(bool test(E element), {E orElse()}) =>
      _base.lastWhere(test, orElse: orElse);

  int get length => _base.length;

  Iterable/*<T>*/ map/*<T>*/(/*=T*/ f(E element)) => _base.map(f);

  E reduce(E combine(E value, E element)) => _base.reduce(combine);

  E get single => _base.single;

  E singleWhere(bool test(E element)) => _base.singleWhere(test);

  Iterable<E> skip(int n) => _base.skip(n);

  Iterable<E> skipWhile(bool test(E value)) => _base.skipWhile(test);

  Iterable<E> take(int n) => _base.take(n);

  Iterable<E> takeWhile(bool test(E value)) => _base.takeWhile(test);

  List<E> toList({bool growable: true}) => _base.toList(growable: growable);

  Set<E> toSet() => _base.toSet();

  Iterable<E> where(bool test(E element)) => _base.where(test);

  String toString() => _base.toString();
}

/**
 * Creates an [Iterable] that delegates all operations to a base iterable.
 *
 * This class can be used hide non-`Iterable` methods of an iterable object,
 * or it can be extended to add extra functionality on top of an existing
 * iterable object.
 */
class DelegatingIterable<E> extends _DelegatingIterableBase<E> {
  final Iterable<E> _base;

  /**
   * Create a wrapper that forwards operations to [base].
   */
  const DelegatingIterable(Iterable<E> base) : _base = base;
}


/**
 * Creates a [List] that delegates all operations to a base list.
 *
 * This class can be used hide non-`List` methods of a list object,
 * or it can be extended to add extra functionality on top of an existing
 * list object.
 */
class DelegatingList<E> extends DelegatingIterable<E> implements List<E> {
  const DelegatingList(List<E> base) : super(base);

  List<E> get _listBase => _base;

  E operator [](int index) => _listBase[index];

  void operator []=(int index, E value) {
    _listBase[index] = value;
  }

  void add(E value) {
    _listBase.add(value);
  }

  void addAll(Iterable<E> iterable) {
    _listBase.addAll(iterable);
  }

  Map<int, E> asMap() => _listBase.asMap();

  void clear() {
    _listBase.clear();
  }

  void fillRange(int start, int end, [E fillValue]) {
    _listBase.fillRange(start, end, fillValue);
  }

  Iterable<E> getRange(int start, int end) => _listBase.getRange(start, end);

  int indexOf(E element, [int start = 0]) => _listBase.indexOf(element, start);

  void insert(int index, E element) {
    _listBase.insert(index, element);
  }

  void insertAll(int index, Iterable<E> iterable) {
    _listBase.insertAll(index, iterable);
  }

  int lastIndexOf(E element, [int start]) =>
      _listBase.lastIndexOf(element, start);

  void set length(int newLength) {
    _listBase.length = newLength;
  }

  bool remove(Object value) => _listBase.remove(value);

  E removeAt(int index) => _listBase.removeAt(index);

  E removeLast() => _listBase.removeLast();

  void removeRange(int start, int end) {
    _listBase.removeRange(start, end);
  }

  void removeWhere(bool test(E element)) {
    _listBase.removeWhere(test);
  }

  void replaceRange(int start, int end, Iterable<E> iterable) {
    _listBase.replaceRange(start, end, iterable);
  }

  void retainWhere(bool test(E element)) {
    _listBase.retainWhere(test);
  }

  Iterable<E> get reversed => _listBase.reversed;

  void setAll(int index, Iterable<E> iterable) {
    _listBase.setAll(index, iterable);
  }

  void setRange(int start, int end, Iterable<E> iterable, [int skipCount = 0]) {
    _listBase.setRange(start, end, iterable, skipCount);
  }

  void shuffle([Random random]) {
    _listBase.shuffle(random);
  }

  void sort([int compare(E a, E b)]) {
    _listBase.sort(compare);
  }

  List<E> sublist(int start, [int end]) => _listBase.sublist(start, end);
}


/**
 * Creates a [Set] that delegates all operations to a base set.
 *
 * This class can be used hide non-`Set` methods of a set object,
 * or it can be extended to add extra functionality on top of an existing
 * set object.
 */
class DelegatingSet<E> extends DelegatingIterable<E> implements Set<E> {
  const DelegatingSet(Set<E> base) : super(base);

  Set<E> get _setBase => _base;

  bool add(E value) => _setBase.add(value);

  void addAll(Iterable<E> elements) {
    _setBase.addAll(elements);
  }

  void clear() {
    _setBase.clear();
  }

  bool containsAll(Iterable<Object> other) => _setBase.containsAll(other);

  Set<E> difference(Set<E> other) => _setBase.difference(other);

  Set<E> intersection(Set<Object> other) => _setBase.intersection(other);

  E lookup(Object element) => _setBase.lookup(element);

  bool remove(Object value) => _setBase.remove(value);

  void removeAll(Iterable<Object> elements) {
    _setBase.removeAll(elements);
  }

  void removeWhere(bool test(E element)) {
    _setBase.removeWhere(test);
  }

  void retainAll(Iterable<Object> elements) {
    _setBase.retainAll(elements);
  }

  void retainWhere(bool test(E element)) {
    _setBase.retainWhere(test);
  }

  Set<E> union(Set<E> other) => _setBase.union(other);

  Set<E> toSet() => new DelegatingSet<E>(_setBase.toSet());
}

/**
 * Creates a [Queue] that delegates all operations to a base queue.
 *
 * This class can be used hide non-`Queue` methods of a queue object,
 * or it can be extended to add extra functionality on top of an existing
 * queue object.
 */
class DelegatingQueue<E> extends DelegatingIterable<E> implements Queue<E> {
  const DelegatingQueue(Queue<E> queue) : super(queue);

  Queue<E> get _baseQueue => _base;

  void add(E value) {
    _baseQueue.add(value);
  }

  void addAll(Iterable<E> iterable) {
    _baseQueue.addAll(iterable);
  }

  void addFirst(E value) {
    _baseQueue.addFirst(value);
  }

  void addLast(E value) {
    _baseQueue.addLast(value);
  }

  void clear() {
    _baseQueue.clear();
  }

  bool remove(Object object) => _baseQueue.remove(object);

  void removeWhere(bool test(E element)) { _baseQueue.removeWhere(test); }

  void retainWhere(bool test(E element)) { _baseQueue.retainWhere(test); }

  E removeFirst() => _baseQueue.removeFirst();

  E removeLast() => _baseQueue.removeLast();
}

/**
 * Creates a [Map] that delegates all operations to a base map.
 *
 * This class can be used hide non-`Map` methods of an object that extends
 * `Map`, or it can be extended to add extra functionality on top of an existing
 * map object.
 */
class DelegatingMap<K, V> implements Map<K, V> {
  final Map<K, V> _base;

  const DelegatingMap(Map<K, V> base) : _base = base;

  V operator [](Object key) => _base[key];

  void operator []=(K key, V value) {
    _base[key] = value;
  }

  void addAll(Map<K, V> other) {
    _base.addAll(other);
  }

  void clear() {
    _base.clear();
  }

  bool containsKey(Object key) => _base.containsKey(key);

  bool containsValue(Object value) => _base.containsValue(value);

  void forEach(void f(K key, V value)) {
    _base.forEach(f);
  }

  bool get isEmpty => _base.isEmpty;

  bool get isNotEmpty => _base.isNotEmpty;

  Iterable<K> get keys => _base.keys;

  int get length => _base.length;

  V putIfAbsent(K key, V ifAbsent()) => _base.putIfAbsent(key, ifAbsent);

  V remove(Object key) => _base.remove(key);

  Iterable<V> get values => _base.values;

  String toString() => _base.toString();
}

/**
 * An unmodifiable [Set] view of the keys of a [Map].
 *
 * The set delegates all operations to the underlying map.
 *
 * A `Map` can only contain each key once, so its keys can always
 * be viewed as a `Set` without any loss, even if the [Map.keys]
 * getter only shows an [Iterable] view of the keys.
 *
 * Note that [lookup] is not supported for this set.
 */
class MapKeySet<E> extends _DelegatingIterableBase<E>
    with UnmodifiableSetMixin<E> {
  final Map<E, dynamic> _baseMap;

  MapKeySet(Map<E, dynamic> base) : _baseMap = base;

  Iterable<E> get _base => _baseMap.keys;

  bool contains(Object element) => _baseMap.containsKey(element);

  bool get isEmpty => _baseMap.isEmpty;

  bool get isNotEmpty => _baseMap.isNotEmpty;

  int get length => _baseMap.length;

  String toString() => "{${_base.join(', ')}}";

  bool containsAll(Iterable<Object> other) => other.every(contains);

  /**
   * Returns a new set with the the elements of [this] that are not in [other].
   *
   * That is, the returned set contains all the elements of this [Set] that are
   * not elements of [other] according to `other.contains`.
   *
   * Note that the returned set will use the default equality operation, which
   * may be different than the equality operation [this] uses.
   */
  Set<E> difference(Set<E> other) =>
      where((element) => !other.contains(element)).toSet();

  /**
   * Returns a new set which is the intersection between [this] and [other].
   *
   * That is, the returned set contains all the elements of this [Set] that are
   * also elements of [other] according to `other.contains`.
   *
   * Note that the returned set will use the default equality operation, which
   * may be different than the equality operation [this] uses.
   */
  Set<E> intersection(Set<Object> other) => where(other.contains).toSet();

  /**
   * Throws an [UnsupportedError] since there's no corresponding method for
   * [Map]s.
   */
  E lookup(E element) => throw new UnsupportedError(
      "MapKeySet doesn't support lookup().");

  /**
   * Returns a new set which contains all the elements of [this] and [other].
   *
   * That is, the returned set contains all the elements of this [Set] and all
   * the elements of [other].
   *
   * Note that the returned set will use the default equality operation, which
   * may be different than the equality operation [this] uses.
   */
  Set<E> union(Set<E> other) => toSet()..addAll(other);
}

/**
 * Creates a modifiable [Set] view of the values of a [Map].
 *
 * The `Set` view assumes that the keys of the `Map` can be uniquely determined
 * from the values. The `keyForValue` function passed to the constructor finds
 * the key for a single value. The `keyForValue` function should be consistent
 * with equality. If `value1 == value2` then `keyForValue(value1)` and
 * `keyForValue(value2)` should be considered equal keys by the underlying map,
 * and vice versa.
 *
 * Modifying the set will modify the underlying map based on the key returned by
 * `keyForValue`.
 *
 * If the `Map` contents are not compatible with the `keyForValue` function, the
 * set will not work consistently, and may give meaningless responses or do
 * inconsistent updates.
 *
 * This set can, for example, be used on a map from database record IDs to the
 * records. It exposes the records as a set, and allows for writing both
 * `recordSet.add(databaseRecord)` and `recordMap[id]`.
 *
 * Effectively, the map will act as a kind of index for the set.
 */
class MapValueSet<K, V> extends _DelegatingIterableBase<V> implements Set<V> {
  final Map<K, V> _baseMap;
  final _KeyForValue<K, V> _keyForValue;

  /**
   * Creates a new [MapValueSet] based on [base].
   *
   * [keyForValue] returns the key in the map that should be associated with the
   * given value. The set's notion of equality is identical to the equality of
   * the return values of [keyForValue].
   */
  MapValueSet(Map<K, V> base, K keyForValue(V value))
      : _baseMap = base,
        _keyForValue = keyForValue;

  Iterable<V> get _base => _baseMap.values;

  bool contains(Object element) {
    // Strong mode is unable to prove that [element] is a V with a simpler
    // conditional.
    var key;
    if (element == null) {
      key = _keyForValue(null);
    } else if (element is V) {
      key = _keyForValue(element);
    } else {
      return false;
    }

    return _baseMap.containsKey(key);
  }

  bool get isEmpty => _baseMap.isEmpty;

  bool get isNotEmpty => _baseMap.isNotEmpty;

  int get length => _baseMap.length;

  String toString() => toSet().toString();

  bool add(V value) {
    K key = _keyForValue(value);
    bool result = false;
    _baseMap.putIfAbsent(key, () {
      result = true;
      return value;
    });
    return result;
  }

  void addAll(Iterable<V> elements) => elements.forEach(add);

  void clear() => _baseMap.clear();

  bool containsAll(Iterable<Object> other) => other.every(contains);

  /**
   * Returns a new set with the the elements of [this] that are not in [other].
   *
   * That is, the returned set contains all the elements of this [Set] that are
   * not elements of [other] according to `other.contains`.
   *
   * Note that the returned set will use the default equality operation, which
   * may be different than the equality operation [this] uses.
   */
  Set<V> difference(Set<V> other) =>
      where((element) => !other.contains(element)).toSet();

  /**
   * Returns a new set which is the intersection between [this] and [other].
   *
   * That is, the returned set contains all the elements of this [Set] that are
   * also elements of [other] according to `other.contains`.
   *
   * Note that the returned set will use the default equality operation, which
   * may be different than the equality operation [this] uses.
   */
  Set<V> intersection(Set<Object> other) => where(other.contains).toSet();

  V lookup(Object element) {
    // Strong mode is unable to prove that [element] is a V with a simpler
    // conditional.
    var key;
    if (element == null) {
      key = _keyForValue(null);
    } else if (element is V) {
      key = _keyForValue(element);
    } else {
      return null;
    }

    return _baseMap[key];
  }

  bool remove(Object element) {
    // Strong mode is unable to prove that [value] is a V with a simpler
    // conditional.
    var key;
    if (element == null) {
      key = _keyForValue(null);
    } else if (element is V) {
      key = _keyForValue(element);
    } else {
      return false;
    }

    if (!_baseMap.containsKey(key)) return false;
    _baseMap.remove(key);
    return true;
  }

  void removeAll(Iterable<Object> elements) => elements.forEach(remove);

  void removeWhere(bool test(V element)) {
    var toRemove = [];
    _baseMap.forEach((key, value) {
      if (test(value)) toRemove.add(key);
    });
    toRemove.forEach(_baseMap.remove);
  }

  void retainAll(Iterable<Object> elements) {
    var valuesToRetain = new Set<V>.identity();
    for (var element in elements) {
      K key;
      if (element == null) {
        key = _keyForValue(null);
      } else if (element is V) {
        key = _keyForValue(element);
      } else {
        continue;
      }
      if (!_baseMap.containsKey(key)) continue;
      valuesToRetain.add(_baseMap[key]);
    }

    var keysToRemove = [];
    _baseMap.forEach((k, v) {
      if (!valuesToRetain.contains(v)) keysToRemove.add(k);
    });
    keysToRemove.forEach(_baseMap.remove);
  }

  void retainWhere(bool test(V element)) =>
      removeWhere((element) => !test(element));

  /**
   * Returns a new set which contains all the elements of [this] and [other].
   *
   * That is, the returned set contains all the elements of this [Set] and all
   * the elements of [other].
   *
   * Note that the returned set will use the default equality operation, which
   * may be different than the equality operation [this] uses.
   */
  Set<V> union(Set<V> other) => toSet()..addAll(other);
}
=======
export "src/wrappers.dart";
>>>>>>> cea0c778
<|MERGE_RESOLUTION|>--- conflicted
+++ resolved
@@ -8,600 +8,4 @@
 
 export "src/canonicalized_map.dart";
 export "src/unmodifiable_wrappers.dart";
-<<<<<<< HEAD
-
-typedef K _KeyForValue<K, V>(V value);
-
-/**
- * A base class for delegating iterables.
- *
- * Subclasses can provide a [_base] that should be delegated to. Unlike
- * [DelegatingIterable], this allows the base to be created on demand.
- */
-abstract class _DelegatingIterableBase<E> implements Iterable<E> {
-  Iterable<E> get _base;
-
-  const _DelegatingIterableBase();
-
-  bool any(bool test(E element)) => _base.any(test);
-
-  bool contains(Object element) => _base.contains(element);
-
-  E elementAt(int index) => _base.elementAt(index);
-
-  bool every(bool test(E element)) => _base.every(test);
-
-  Iterable/*<T>*/ expand/*<T>*/(Iterable/*<T>*/ f(E element)) =>
-      _base.expand(f);
-
-  E get first => _base.first;
-
-  E firstWhere(bool test(E element), {E orElse()}) =>
-      _base.firstWhere(test, orElse: orElse);
-
-  /*=T*/ fold/*<T>*/(
-          /*=T*/ initialValue,
-          /*=T*/ combine(/*=T*/ previousValue, E element)) =>
-      _base.fold(initialValue, combine);
-
-  void forEach(void f(E element)) => _base.forEach(f);
-
-  bool get isEmpty => _base.isEmpty;
-
-  bool get isNotEmpty => _base.isNotEmpty;
-
-  Iterator<E> get iterator => _base.iterator;
-
-  String join([String separator = ""]) => _base.join(separator);
-
-  E get last => _base.last;
-
-  E lastWhere(bool test(E element), {E orElse()}) =>
-      _base.lastWhere(test, orElse: orElse);
-
-  int get length => _base.length;
-
-  Iterable/*<T>*/ map/*<T>*/(/*=T*/ f(E element)) => _base.map(f);
-
-  E reduce(E combine(E value, E element)) => _base.reduce(combine);
-
-  E get single => _base.single;
-
-  E singleWhere(bool test(E element)) => _base.singleWhere(test);
-
-  Iterable<E> skip(int n) => _base.skip(n);
-
-  Iterable<E> skipWhile(bool test(E value)) => _base.skipWhile(test);
-
-  Iterable<E> take(int n) => _base.take(n);
-
-  Iterable<E> takeWhile(bool test(E value)) => _base.takeWhile(test);
-
-  List<E> toList({bool growable: true}) => _base.toList(growable: growable);
-
-  Set<E> toSet() => _base.toSet();
-
-  Iterable<E> where(bool test(E element)) => _base.where(test);
-
-  String toString() => _base.toString();
-}
-
-/**
- * Creates an [Iterable] that delegates all operations to a base iterable.
- *
- * This class can be used hide non-`Iterable` methods of an iterable object,
- * or it can be extended to add extra functionality on top of an existing
- * iterable object.
- */
-class DelegatingIterable<E> extends _DelegatingIterableBase<E> {
-  final Iterable<E> _base;
-
-  /**
-   * Create a wrapper that forwards operations to [base].
-   */
-  const DelegatingIterable(Iterable<E> base) : _base = base;
-}
-
-
-/**
- * Creates a [List] that delegates all operations to a base list.
- *
- * This class can be used hide non-`List` methods of a list object,
- * or it can be extended to add extra functionality on top of an existing
- * list object.
- */
-class DelegatingList<E> extends DelegatingIterable<E> implements List<E> {
-  const DelegatingList(List<E> base) : super(base);
-
-  List<E> get _listBase => _base;
-
-  E operator [](int index) => _listBase[index];
-
-  void operator []=(int index, E value) {
-    _listBase[index] = value;
-  }
-
-  void add(E value) {
-    _listBase.add(value);
-  }
-
-  void addAll(Iterable<E> iterable) {
-    _listBase.addAll(iterable);
-  }
-
-  Map<int, E> asMap() => _listBase.asMap();
-
-  void clear() {
-    _listBase.clear();
-  }
-
-  void fillRange(int start, int end, [E fillValue]) {
-    _listBase.fillRange(start, end, fillValue);
-  }
-
-  Iterable<E> getRange(int start, int end) => _listBase.getRange(start, end);
-
-  int indexOf(E element, [int start = 0]) => _listBase.indexOf(element, start);
-
-  void insert(int index, E element) {
-    _listBase.insert(index, element);
-  }
-
-  void insertAll(int index, Iterable<E> iterable) {
-    _listBase.insertAll(index, iterable);
-  }
-
-  int lastIndexOf(E element, [int start]) =>
-      _listBase.lastIndexOf(element, start);
-
-  void set length(int newLength) {
-    _listBase.length = newLength;
-  }
-
-  bool remove(Object value) => _listBase.remove(value);
-
-  E removeAt(int index) => _listBase.removeAt(index);
-
-  E removeLast() => _listBase.removeLast();
-
-  void removeRange(int start, int end) {
-    _listBase.removeRange(start, end);
-  }
-
-  void removeWhere(bool test(E element)) {
-    _listBase.removeWhere(test);
-  }
-
-  void replaceRange(int start, int end, Iterable<E> iterable) {
-    _listBase.replaceRange(start, end, iterable);
-  }
-
-  void retainWhere(bool test(E element)) {
-    _listBase.retainWhere(test);
-  }
-
-  Iterable<E> get reversed => _listBase.reversed;
-
-  void setAll(int index, Iterable<E> iterable) {
-    _listBase.setAll(index, iterable);
-  }
-
-  void setRange(int start, int end, Iterable<E> iterable, [int skipCount = 0]) {
-    _listBase.setRange(start, end, iterable, skipCount);
-  }
-
-  void shuffle([Random random]) {
-    _listBase.shuffle(random);
-  }
-
-  void sort([int compare(E a, E b)]) {
-    _listBase.sort(compare);
-  }
-
-  List<E> sublist(int start, [int end]) => _listBase.sublist(start, end);
-}
-
-
-/**
- * Creates a [Set] that delegates all operations to a base set.
- *
- * This class can be used hide non-`Set` methods of a set object,
- * or it can be extended to add extra functionality on top of an existing
- * set object.
- */
-class DelegatingSet<E> extends DelegatingIterable<E> implements Set<E> {
-  const DelegatingSet(Set<E> base) : super(base);
-
-  Set<E> get _setBase => _base;
-
-  bool add(E value) => _setBase.add(value);
-
-  void addAll(Iterable<E> elements) {
-    _setBase.addAll(elements);
-  }
-
-  void clear() {
-    _setBase.clear();
-  }
-
-  bool containsAll(Iterable<Object> other) => _setBase.containsAll(other);
-
-  Set<E> difference(Set<E> other) => _setBase.difference(other);
-
-  Set<E> intersection(Set<Object> other) => _setBase.intersection(other);
-
-  E lookup(Object element) => _setBase.lookup(element);
-
-  bool remove(Object value) => _setBase.remove(value);
-
-  void removeAll(Iterable<Object> elements) {
-    _setBase.removeAll(elements);
-  }
-
-  void removeWhere(bool test(E element)) {
-    _setBase.removeWhere(test);
-  }
-
-  void retainAll(Iterable<Object> elements) {
-    _setBase.retainAll(elements);
-  }
-
-  void retainWhere(bool test(E element)) {
-    _setBase.retainWhere(test);
-  }
-
-  Set<E> union(Set<E> other) => _setBase.union(other);
-
-  Set<E> toSet() => new DelegatingSet<E>(_setBase.toSet());
-}
-
-/**
- * Creates a [Queue] that delegates all operations to a base queue.
- *
- * This class can be used hide non-`Queue` methods of a queue object,
- * or it can be extended to add extra functionality on top of an existing
- * queue object.
- */
-class DelegatingQueue<E> extends DelegatingIterable<E> implements Queue<E> {
-  const DelegatingQueue(Queue<E> queue) : super(queue);
-
-  Queue<E> get _baseQueue => _base;
-
-  void add(E value) {
-    _baseQueue.add(value);
-  }
-
-  void addAll(Iterable<E> iterable) {
-    _baseQueue.addAll(iterable);
-  }
-
-  void addFirst(E value) {
-    _baseQueue.addFirst(value);
-  }
-
-  void addLast(E value) {
-    _baseQueue.addLast(value);
-  }
-
-  void clear() {
-    _baseQueue.clear();
-  }
-
-  bool remove(Object object) => _baseQueue.remove(object);
-
-  void removeWhere(bool test(E element)) { _baseQueue.removeWhere(test); }
-
-  void retainWhere(bool test(E element)) { _baseQueue.retainWhere(test); }
-
-  E removeFirst() => _baseQueue.removeFirst();
-
-  E removeLast() => _baseQueue.removeLast();
-}
-
-/**
- * Creates a [Map] that delegates all operations to a base map.
- *
- * This class can be used hide non-`Map` methods of an object that extends
- * `Map`, or it can be extended to add extra functionality on top of an existing
- * map object.
- */
-class DelegatingMap<K, V> implements Map<K, V> {
-  final Map<K, V> _base;
-
-  const DelegatingMap(Map<K, V> base) : _base = base;
-
-  V operator [](Object key) => _base[key];
-
-  void operator []=(K key, V value) {
-    _base[key] = value;
-  }
-
-  void addAll(Map<K, V> other) {
-    _base.addAll(other);
-  }
-
-  void clear() {
-    _base.clear();
-  }
-
-  bool containsKey(Object key) => _base.containsKey(key);
-
-  bool containsValue(Object value) => _base.containsValue(value);
-
-  void forEach(void f(K key, V value)) {
-    _base.forEach(f);
-  }
-
-  bool get isEmpty => _base.isEmpty;
-
-  bool get isNotEmpty => _base.isNotEmpty;
-
-  Iterable<K> get keys => _base.keys;
-
-  int get length => _base.length;
-
-  V putIfAbsent(K key, V ifAbsent()) => _base.putIfAbsent(key, ifAbsent);
-
-  V remove(Object key) => _base.remove(key);
-
-  Iterable<V> get values => _base.values;
-
-  String toString() => _base.toString();
-}
-
-/**
- * An unmodifiable [Set] view of the keys of a [Map].
- *
- * The set delegates all operations to the underlying map.
- *
- * A `Map` can only contain each key once, so its keys can always
- * be viewed as a `Set` without any loss, even if the [Map.keys]
- * getter only shows an [Iterable] view of the keys.
- *
- * Note that [lookup] is not supported for this set.
- */
-class MapKeySet<E> extends _DelegatingIterableBase<E>
-    with UnmodifiableSetMixin<E> {
-  final Map<E, dynamic> _baseMap;
-
-  MapKeySet(Map<E, dynamic> base) : _baseMap = base;
-
-  Iterable<E> get _base => _baseMap.keys;
-
-  bool contains(Object element) => _baseMap.containsKey(element);
-
-  bool get isEmpty => _baseMap.isEmpty;
-
-  bool get isNotEmpty => _baseMap.isNotEmpty;
-
-  int get length => _baseMap.length;
-
-  String toString() => "{${_base.join(', ')}}";
-
-  bool containsAll(Iterable<Object> other) => other.every(contains);
-
-  /**
-   * Returns a new set with the the elements of [this] that are not in [other].
-   *
-   * That is, the returned set contains all the elements of this [Set] that are
-   * not elements of [other] according to `other.contains`.
-   *
-   * Note that the returned set will use the default equality operation, which
-   * may be different than the equality operation [this] uses.
-   */
-  Set<E> difference(Set<E> other) =>
-      where((element) => !other.contains(element)).toSet();
-
-  /**
-   * Returns a new set which is the intersection between [this] and [other].
-   *
-   * That is, the returned set contains all the elements of this [Set] that are
-   * also elements of [other] according to `other.contains`.
-   *
-   * Note that the returned set will use the default equality operation, which
-   * may be different than the equality operation [this] uses.
-   */
-  Set<E> intersection(Set<Object> other) => where(other.contains).toSet();
-
-  /**
-   * Throws an [UnsupportedError] since there's no corresponding method for
-   * [Map]s.
-   */
-  E lookup(E element) => throw new UnsupportedError(
-      "MapKeySet doesn't support lookup().");
-
-  /**
-   * Returns a new set which contains all the elements of [this] and [other].
-   *
-   * That is, the returned set contains all the elements of this [Set] and all
-   * the elements of [other].
-   *
-   * Note that the returned set will use the default equality operation, which
-   * may be different than the equality operation [this] uses.
-   */
-  Set<E> union(Set<E> other) => toSet()..addAll(other);
-}
-
-/**
- * Creates a modifiable [Set] view of the values of a [Map].
- *
- * The `Set` view assumes that the keys of the `Map` can be uniquely determined
- * from the values. The `keyForValue` function passed to the constructor finds
- * the key for a single value. The `keyForValue` function should be consistent
- * with equality. If `value1 == value2` then `keyForValue(value1)` and
- * `keyForValue(value2)` should be considered equal keys by the underlying map,
- * and vice versa.
- *
- * Modifying the set will modify the underlying map based on the key returned by
- * `keyForValue`.
- *
- * If the `Map` contents are not compatible with the `keyForValue` function, the
- * set will not work consistently, and may give meaningless responses or do
- * inconsistent updates.
- *
- * This set can, for example, be used on a map from database record IDs to the
- * records. It exposes the records as a set, and allows for writing both
- * `recordSet.add(databaseRecord)` and `recordMap[id]`.
- *
- * Effectively, the map will act as a kind of index for the set.
- */
-class MapValueSet<K, V> extends _DelegatingIterableBase<V> implements Set<V> {
-  final Map<K, V> _baseMap;
-  final _KeyForValue<K, V> _keyForValue;
-
-  /**
-   * Creates a new [MapValueSet] based on [base].
-   *
-   * [keyForValue] returns the key in the map that should be associated with the
-   * given value. The set's notion of equality is identical to the equality of
-   * the return values of [keyForValue].
-   */
-  MapValueSet(Map<K, V> base, K keyForValue(V value))
-      : _baseMap = base,
-        _keyForValue = keyForValue;
-
-  Iterable<V> get _base => _baseMap.values;
-
-  bool contains(Object element) {
-    // Strong mode is unable to prove that [element] is a V with a simpler
-    // conditional.
-    var key;
-    if (element == null) {
-      key = _keyForValue(null);
-    } else if (element is V) {
-      key = _keyForValue(element);
-    } else {
-      return false;
-    }
-
-    return _baseMap.containsKey(key);
-  }
-
-  bool get isEmpty => _baseMap.isEmpty;
-
-  bool get isNotEmpty => _baseMap.isNotEmpty;
-
-  int get length => _baseMap.length;
-
-  String toString() => toSet().toString();
-
-  bool add(V value) {
-    K key = _keyForValue(value);
-    bool result = false;
-    _baseMap.putIfAbsent(key, () {
-      result = true;
-      return value;
-    });
-    return result;
-  }
-
-  void addAll(Iterable<V> elements) => elements.forEach(add);
-
-  void clear() => _baseMap.clear();
-
-  bool containsAll(Iterable<Object> other) => other.every(contains);
-
-  /**
-   * Returns a new set with the the elements of [this] that are not in [other].
-   *
-   * That is, the returned set contains all the elements of this [Set] that are
-   * not elements of [other] according to `other.contains`.
-   *
-   * Note that the returned set will use the default equality operation, which
-   * may be different than the equality operation [this] uses.
-   */
-  Set<V> difference(Set<V> other) =>
-      where((element) => !other.contains(element)).toSet();
-
-  /**
-   * Returns a new set which is the intersection between [this] and [other].
-   *
-   * That is, the returned set contains all the elements of this [Set] that are
-   * also elements of [other] according to `other.contains`.
-   *
-   * Note that the returned set will use the default equality operation, which
-   * may be different than the equality operation [this] uses.
-   */
-  Set<V> intersection(Set<Object> other) => where(other.contains).toSet();
-
-  V lookup(Object element) {
-    // Strong mode is unable to prove that [element] is a V with a simpler
-    // conditional.
-    var key;
-    if (element == null) {
-      key = _keyForValue(null);
-    } else if (element is V) {
-      key = _keyForValue(element);
-    } else {
-      return null;
-    }
-
-    return _baseMap[key];
-  }
-
-  bool remove(Object element) {
-    // Strong mode is unable to prove that [value] is a V with a simpler
-    // conditional.
-    var key;
-    if (element == null) {
-      key = _keyForValue(null);
-    } else if (element is V) {
-      key = _keyForValue(element);
-    } else {
-      return false;
-    }
-
-    if (!_baseMap.containsKey(key)) return false;
-    _baseMap.remove(key);
-    return true;
-  }
-
-  void removeAll(Iterable<Object> elements) => elements.forEach(remove);
-
-  void removeWhere(bool test(V element)) {
-    var toRemove = [];
-    _baseMap.forEach((key, value) {
-      if (test(value)) toRemove.add(key);
-    });
-    toRemove.forEach(_baseMap.remove);
-  }
-
-  void retainAll(Iterable<Object> elements) {
-    var valuesToRetain = new Set<V>.identity();
-    for (var element in elements) {
-      K key;
-      if (element == null) {
-        key = _keyForValue(null);
-      } else if (element is V) {
-        key = _keyForValue(element);
-      } else {
-        continue;
-      }
-      if (!_baseMap.containsKey(key)) continue;
-      valuesToRetain.add(_baseMap[key]);
-    }
-
-    var keysToRemove = [];
-    _baseMap.forEach((k, v) {
-      if (!valuesToRetain.contains(v)) keysToRemove.add(k);
-    });
-    keysToRemove.forEach(_baseMap.remove);
-  }
-
-  void retainWhere(bool test(V element)) =>
-      removeWhere((element) => !test(element));
-
-  /**
-   * Returns a new set which contains all the elements of [this] and [other].
-   *
-   * That is, the returned set contains all the elements of this [Set] and all
-   * the elements of [other].
-   *
-   * Note that the returned set will use the default equality operation, which
-   * may be different than the equality operation [this] uses.
-   */
-  Set<V> union(Set<V> other) => toSet()..addAll(other);
-}
-=======
-export "src/wrappers.dart";
->>>>>>> cea0c778
+export "src/wrappers.dart";